
export LEDGER_PROXY_ADDRESS=127.0.0.1 LEDGER_PROXY_PORT=9999
speculos_output_file="speculos.log"

writeFile() {
  cat > $1
}
speculos_output_cmd="writeFile"

while getopts "hsv" opt; do
  case $opt in
    h)
      unset LEDGER_PROXY_ADDRESS
      unset LEDGER_PROXY_PORT
      ;;
    s)
      export LEDGER_PROXY_ADDRESS=127.0.0.1 LEDGER_PROXY_PORT=9999
      ;;
    v)
      speculos_output_cmd="tee"
      ;;
    *) ;;
  esac
done

killSpeculos() {
<<<<<<< HEAD
  echo rRrRrRrRrlRLrRrRrRrRrlRLrlRL > /dev/tcp/localhost/5667
=======
  { echo rRrRrlRL > /dev/tcp/localhost/5667; } > /dev/null 2>&1 || :
>>>>>>> 17184351
  sleep 0.3
  kill $appPid >& /dev/null
}

if [ -n "$LEDGER_PROXY_PORT" ] ; then
  speculos --display headless bin/app.elf --button-port 5667 --deterministic-rng 42 |& $speculos_output_cmd $speculos_output_file &
  trap killSpeculos EXIT
else
  usbtool -v 0x2c97 log
fi

appPid=$!

sleep 1
echo "Starting bats"
if [ -n "$DEBUG" ] ; then echo "In debug mode (testing prompts)"; fi;
bats -p tests/
bats_result=$?
echo "Done with bats"

exit $bats_result<|MERGE_RESOLUTION|>--- conflicted
+++ resolved
@@ -24,11 +24,7 @@
 done
 
 killSpeculos() {
-<<<<<<< HEAD
-  echo rRrRrRrRrlRLrRrRrRrRrlRLrlRL > /dev/tcp/localhost/5667
-=======
-  { echo rRrRrlRL > /dev/tcp/localhost/5667; } > /dev/null 2>&1 || :
->>>>>>> 17184351
+  { echo rRrRrRrRrlRLrRrRrRrRrlRLrlRL > /dev/tcp/localhost/5667; } > /dev/null 2>&1 || :
   sleep 0.3
   kill $appPid >& /dev/null
 }
