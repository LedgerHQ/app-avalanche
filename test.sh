
export LEDGER_PROXY_ADDRESS=127.0.0.1 LEDGER_PROXY_PORT=9999
speculos_output_file="speculos.log"

writeFile() {
  cat > $1
}
speculos_output_cmd="writeFile"

while getopts "hsv" opt; do
  case $opt in
    h)
      unset LEDGER_PROXY_ADDRESS
      unset LEDGER_PROXY_PORT
      ;;
    s)
      export LEDGER_PROXY_ADDRESS=127.0.0.1 LEDGER_PROXY_PORT=9999
      ;;
    v)
      speculos_output_cmd="tee"
      ;;
    *) ;;
  esac
done

killSpeculos() {
  { echo rRrRrRrRrlRLrRrRrRrRrlRLrlRL > /dev/tcp/localhost/5667; } > /dev/null 2>&1 || :
  sleep 0.3
  kill $appPid >& /dev/null
}

if [ -n "$LEDGER_PROXY_PORT" ] ; then
  speculos --display headless bin/app.elf --button-port 5667 --deterministic-rng 42 |& $speculos_output_cmd $speculos_output_file &
  trap killSpeculos EXIT
else
  usbtool -v 0x2c97 log
fi

appPid=$!

sleep 1
echo "Starting bats"
if [ -n "$DEBUG" ] ; then echo "In debug mode (testing prompts)"; fi;
<<<<<<< HEAD
bats -p tests/signing.bats
=======
bats -p tests
>>>>>>> e747167a
bats_result=$?
echo "Done with bats"

grep "Free space between globals and maximum stack:" speculos.log | sort -t: -k2 -un | head -n1

exit $bats_result<|MERGE_RESOLUTION|>--- conflicted
+++ resolved
@@ -41,11 +41,7 @@
 sleep 1
 echo "Starting bats"
 if [ -n "$DEBUG" ] ; then echo "In debug mode (testing prompts)"; fi;
-<<<<<<< HEAD
-bats -p tests/signing.bats
-=======
 bats -p tests
->>>>>>> e747167a
 bats_result=$?
 echo "Done with bats"
 
