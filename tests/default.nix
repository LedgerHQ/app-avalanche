{ pkgs ? import (import ../nix/dep/ledger-platform/thunk.nix + "/dep/nixpkgs") {}
, nodejs ? pkgs.nodejs
}:

let
  inherit (pkgs) lib;
  yarn2nix = import deps/yarn2nix { inherit pkgs; };
  getThunkSrc = (import ./deps/reflex-platform { }).hackGet;
  npmDepsNix = pkgs.runCommand "npm-deps.nix" {} ''
    ${yarn2nix}/bin/yarn2nix --offline \
      <(sed -e '/hw-app-avalanche/,/^$/d' ${./yarn.lock}) \
      > $out
  '';
  npmPackageNix = pkgs.runCommand "npm-package.nix" {} ''
    # We sed hw-app-avalanche to a constant here, so that the package.json can be whatever; we're overriding it anyways.
    ${yarn2nix}/bin/yarn2nix --template \
      <(sed 's/hw-app-avalanche".*$/hw-app-avalanche": "0.1.0",/' ${./package.json}) \
      > $out
  '';
  nixLib = yarn2nix.nixLib;

  localOverrides = self: super:
      let
        registries = {
          yarn = n: v: "https://registry.yarnpkg.com/${n}/-/${n}-${v}.tgz";
        };
        y = registries.yarn;
        s = self;
      in {
        "bcrypto@5.3.0" = super._buildNodePackage {
          key="bcrypto";
          version="5.3.0";
          src = pkgs.fetchurl {
            url = y "bcrypto" "5.3.0";
            sha1 = "d2d7d8a808b5efeb09fe529034a30bd772902d84";
          };
          buildPhase = ''
            ${pkgs.nodePackages.node-gyp}/bin/node-gyp rebuild --nodedir=${lib.getDev nodejs} # /include/node
          '';
         nativeBuildInputs = [ pkgs.python3 ];
          nodeBuildInputs = [
            (s."bufio@~1.0.7")
            (s."loady@~0.0.5")
          ];
        };

        # https://github.com/Profpatsch/yarn2nix/issues/56
        "char-regex@1.0.2" = {
          inherit (super."char-regex@1.0.2") key;
          drv = super."char-regex@1.0.2".drv.overrideAttrs (_: {
            dontMakeSourcesWritable = true;
            postUnpack = ''
              chmod +x $sourceRoot
              chmod -R +rw $sourceRoot
            '';
          });
        };

        "usb@1.6.3" = {
          inherit (super."usb@1.6.3") key;
          drv = super."usb@1.6.3".drv.overrideAttrs (attrs: {
            nativeBuildInputs = [ pkgs.python3 pkgs.systemd pkgs.v8_5_x nodejs pkgs.libusb1 ];
            dontBuild = false;
            buildPhase = ''
              ln -s ${nixLib.linkNodeDeps { name=attrs.name; dependencies=attrs.passthru.nodeBuildInputs; }} node_modules
              ${pkgs.nodePackages.node-gyp}/bin/node-gyp rebuild --nodedir=${lib.getDev nodejs} # /include/node
            '';
          });
        };

        "node-hid@1.3.0" = {
          inherit (super."node-hid@1.3.0") key;
          drv = super."node-hid@1.3.0".drv.overrideAttrs (attrs: {
            nativeBuildInputs = [ pkgs.python3 pkgs.systemd pkgs.v8_5_x nodejs pkgs.libusb1 pkgs.pkg-config ];
            dontBuild = false;
            buildPhase = ''
              ln -s ${nixLib.linkNodeDeps { name=attrs.name; dependencies=attrs.passthru.nodeBuildInputs; }} node_modules
              ${pkgs.nodePackages.node-gyp}/bin/node-gyp rebuild --nodedir=${lib.getDev nodejs} # /include/node
            '';
          });
        };

        "hw-app-avalanche@0.1.0" = super._buildNodePackage rec {
          key = "hw-app-avalanche";
          version = "0.1.0";
          src = getThunkSrc ./deps/hw-app-avalanche;
          buildPhase = ''
            ln -s $nodeModules node_modules
            node $nodeModules/.bin/tsc
            node $nodeModules/.bin/tsc -m ES6 --outDir lib-es
          '';
          nodeModules = nixLib.linkNodeDeps {
            name = "hw-app-avalanche";
            dependencies = nodeBuildInputs ++ [
              (s."@types/node@^16.10.3")
              (s."@types/jest@^26.0.24")
              (s."typescript@^4.4.3")
            ];
          };
          passthru = { inherit nodeModules; };
          NODE_PATH = nodeModules;
          nodeBuildInputs = [
            (s."@ledgerhq/hw-transport@^6.3.0")
            (s."bip32-path@0.4.2")
            (s."create-hash@1.2.0")
            (s."jest@^26.4.1")
          ];
        };

      };
<<<<<<< HEAD
  deps = nixLib.buildNodeDeps
    (pkgs.lib.composeExtensions
      (pkgs.callPackage npmDepsNix {
        fetchgit=builtins.fetchGit;
      })
      localOverrides);
=======
  deps = nixLib.buildNodeDeps (lib.composeExtensions (pkgs.callPackage npmDepsNix {fetchgit=builtins.fetchGit;}) localOverrides);

  src0 = lib.sources.cleanSourceWith {
    src = ./.;
    filter = p: _: let
      p' = baseNameOf p;
      srcStr = builtins.toString ./.;
    in p' != "node_modules";
  };

  src = lib.sources.sourceFilesBySuffices src0 [
    ".js" ".json" ".sh"
  ];
>>>>>>> 67e1fb8b
in
  nixLib.buildNodePackage ({
    inherit src;
    passthru = {
      inherit deps npmDepsNix npmPackageNix getThunkSrc;
    };
  } //
    nixLib.callTemplate npmPackageNix
      (nixLib.buildNodeDeps
        (lib.composeExtensions
          (pkgs.callPackage npmDepsNix {
            fetchgit = builtins.fetchGit;
          })
          localOverrides)))<|MERGE_RESOLUTION|>--- conflicted
+++ resolved
@@ -108,15 +108,13 @@
         };
 
       };
-<<<<<<< HEAD
+
   deps = nixLib.buildNodeDeps
     (pkgs.lib.composeExtensions
       (pkgs.callPackage npmDepsNix {
         fetchgit=builtins.fetchGit;
       })
       localOverrides);
-=======
-  deps = nixLib.buildNodeDeps (lib.composeExtensions (pkgs.callPackage npmDepsNix {fetchgit=builtins.fetchGit;}) localOverrides);
 
   src0 = lib.sources.cleanSourceWith {
     src = ./.;
@@ -129,7 +127,6 @@
   src = lib.sources.sourceFilesBySuffices src0 [
     ".js" ".json" ".sh"
   ];
->>>>>>> 67e1fb8b
 in
   nixLib.buildNodePackage ({
     inherit src;
