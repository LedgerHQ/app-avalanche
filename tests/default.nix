--- conflicted
+++ resolved
@@ -110,15 +110,9 @@
       };
 
   deps = nixLib.buildNodeDeps
-<<<<<<< HEAD
-    (pkgs.lib.composeExtensions
-      (pkgs.callPackage npmDepsNix {
-        fetchgit=builtins.fetchGit;
-=======
     (lib.composeExtensions
       (pkgs.callPackage npmDepsNix {
         fetchgit = builtins.fetchGit;
->>>>>>> 581ae11a
       })
       localOverrides);
 
