--- conflicted
+++ resolved
@@ -124,10 +124,6 @@
       (nixLib.buildNodeDeps
         (pkgs.lib.composeExtensions
           (pkgs.callPackage npmDepsNix {
-<<<<<<< HEAD
-            fetchgit=builtins.fetchGit;
-=======
             fetchgit = builtins.fetchGit;
->>>>>>> dfaee570
           })
           localOverrides)))