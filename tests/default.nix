{ pkgs ? import (import ../nix/dep/ledger-platform/thunk.nix + "/dep/nixpkgs") {}
, nodejs ? pkgs.nodejs
}:

let
  inherit (pkgs) lib;
  yarn2nix = import deps/yarn2nix { inherit pkgs; };
  getThunkSrc = (import ./deps/reflex-platform { }).hackGet;
  npmDepsNix = pkgs.runCommand "npm-deps.nix" {} ''
    ${yarn2nix}/bin/yarn2nix --offline \
      <(sed -e '/hw-app-avalanche/,/^$/d' ${./yarn.lock}) \
      > $out
  '';
  npmPackageNix = pkgs.runCommand "npm-package.nix" {} ''
    # We sed hw-app-avalanche to a constant here, so that the package.json can be whatever; we're overriding it anyways.
    ${yarn2nix}/bin/yarn2nix --template \
      <(sed 's/hw-app-avalanche".*$/hw-app-avalanche": "0.1.0",/' ${./package.json}) \
      > $out
  '';
  nixLib = yarn2nix.nixLib;

  localOverrides = self: super:
      let
        registries = {
          yarn = n: v: "https://registry.yarnpkg.com/${n}/-/${n}-${v}.tgz";
        };
        y = registries.yarn;
        s = self;
      in {
        "bcrypto@5.3.0" = super._buildNodePackage {
          key="bcrypto";
          version="5.3.0";
          src = pkgs.fetchurl {
            url = y "bcrypto" "5.3.0";
            sha1 = "d2d7d8a808b5efeb09fe529034a30bd772902d84";
          };
          buildPhase = ''
            ${pkgs.nodePackages.node-gyp}/bin/node-gyp rebuild --nodedir=${lib.getDev nodejs} # /include/node
          '';
         nativeBuildInputs = [ pkgs.python3 ];
          nodeBuildInputs = [
            (s."bufio@~1.0.7")
            (s."loady@~0.0.5")
          ];
        };

        # https://github.com/Profpatsch/yarn2nix/issues/56
        "char-regex@1.0.2" = {
          inherit (super."char-regex@1.0.2") key;
          drv = super."char-regex@1.0.2".drv.overrideAttrs (_: {
            dontMakeSourcesWritable = true;
            postUnpack = ''
              chmod +x $sourceRoot
              chmod -R +rw $sourceRoot
            '';
          });
        };

        "usb@1.6.3" = {
          inherit (super."usb@1.6.3") key;
          drv = super."usb@1.6.3".drv.overrideAttrs (attrs: {
            nativeBuildInputs = [ pkgs.python3 pkgs.systemd pkgs.v8_5_x nodejs pkgs.libusb1 ];
            dontBuild = false;
            buildPhase = ''
              ln -s ${nixLib.linkNodeDeps { name=attrs.name; dependencies=attrs.passthru.nodeBuildInputs; }} node_modules
              ${pkgs.nodePackages.node-gyp}/bin/node-gyp rebuild --nodedir=${lib.getDev nodejs} # /include/node
            '';
          });
        };

        "node-hid@1.3.0" = {
          inherit (super."node-hid@1.3.0") key;
          drv = super."node-hid@1.3.0".drv.overrideAttrs (attrs: {
            nativeBuildInputs = [ pkgs.python3 pkgs.systemd pkgs.v8_5_x nodejs pkgs.libusb1 pkgs.pkg-config ];
            dontBuild = false;
            buildPhase = ''
              ln -s ${nixLib.linkNodeDeps { name=attrs.name; dependencies=attrs.passthru.nodeBuildInputs; }} node_modules
              ${pkgs.nodePackages.node-gyp}/bin/node-gyp rebuild --nodedir=${lib.getDev nodejs} # /include/node
            '';
          });
        };

        "hw-app-avalanche@0.1.0" = super._buildNodePackage rec {
          key = "hw-app-avalanche";
          version = "0.1.0";
          src = getThunkSrc ./deps/hw-app-avalanche;
          buildPhase = ''
            ln -s $nodeModules node_modules
            node $nodeModules/.bin/tsc
            node $nodeModules/.bin/tsc -m ES6 --outDir lib-es
          '';
          nodeModules = nixLib.linkNodeDeps {
            name = "hw-app-avalanche";
            dependencies = nodeBuildInputs ++ [
              (s."@types/node@^16.10.3")
              (s."@types/jest@^26.0.24")
              (s."typescript@^4.4.3")
            ];
          };
          passthru = { inherit nodeModules; };
          NODE_PATH = nodeModules;
          nodeBuildInputs = [
<<<<<<< HEAD
            (s."@ledgerhq/hw-transport@^6.3.0")
            (s."bip32-path@0.4.2")
=======
            (s."@ledgerhq/hw-transport@^5.9.0")
            (s."bip32-path@^0.4.2")
            (s."babel-cli@^6.26.0")
            (s."babel-eslint@^8.0.2")
            (s."babel-preset-env@^1.7.0")
            (s."babel-preset-flow@^6.23.0")
            (s."babel-preset-react@^6.24.1")
            (s."babel-preset-stage-0@^6.24.1")
            (s."flow-bin@^0.109.0")
            (s."flow-copy-source@^2.0.8")
            (s."flow-mono-cli@^1.5.0")
            (s."flow-typed@^2.6.1")
            (s."prettier@^1.18.2")
            (s."uglify-js@^3.6.1")
>>>>>>> 00af4c99
            (s."create-hash@1.2.0")
            (s."jest@^26.4.1")
          ];
        };

      };

  deps = nixLib.buildNodeDeps
    (lib.composeExtensions
      (pkgs.callPackage npmDepsNix {
        fetchgit = builtins.fetchGit;
      })
      localOverrides);

  src0 = lib.sources.cleanSourceWith {
    src = ./.;
    filter = p: _: let
      p' = baseNameOf p;
      srcStr = builtins.toString ./.;
    in p' != "node_modules";
  };

  src = lib.sources.sourceFilesBySuffices src0 [
    ".js" ".cjs" ".ts" ".json"
  ];
in rec {
  inherit deps npmDepsNix npmPackageNix getThunkSrc;

  testPackage = nixLib.buildNodePackage ({
    inherit src;
  } // nixLib.callTemplate npmPackageNix deps);

  testScript = pkgs.writeShellScriptBin "mocha-wrapper" ''
    suite="$(readlink -e ''${1:-${testPackage}})"
    shift

    export NO_UPDATE_NOTIFIER=true
    export NODE_PATH=${testPackage}/node_modules
    cd ${testPackage}
    exec $NODE_PATH/.bin/mocha -- \
       --no-parallel \
       --require ts-node/register \
       --require $suite/hooks \
       --exit \
       --config $suite/.mocharc.cjs \
       $suite/*.ts
  '';
}<|MERGE_RESOLUTION|>--- conflicted
+++ resolved
@@ -100,25 +100,8 @@
           passthru = { inherit nodeModules; };
           NODE_PATH = nodeModules;
           nodeBuildInputs = [
-<<<<<<< HEAD
             (s."@ledgerhq/hw-transport@^6.3.0")
-            (s."bip32-path@0.4.2")
-=======
-            (s."@ledgerhq/hw-transport@^5.9.0")
             (s."bip32-path@^0.4.2")
-            (s."babel-cli@^6.26.0")
-            (s."babel-eslint@^8.0.2")
-            (s."babel-preset-env@^1.7.0")
-            (s."babel-preset-flow@^6.23.0")
-            (s."babel-preset-react@^6.24.1")
-            (s."babel-preset-stage-0@^6.24.1")
-            (s."flow-bin@^0.109.0")
-            (s."flow-copy-source@^2.0.8")
-            (s."flow-mono-cli@^1.5.0")
-            (s."flow-typed@^2.6.1")
-            (s."prettier@^1.18.2")
-            (s."uglify-js@^3.6.1")
->>>>>>> 00af4c99
             (s."create-hash@1.2.0")
             (s."jest@^26.4.1")
           ];
