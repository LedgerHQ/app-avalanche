--- conflicted
+++ resolved
@@ -16,11 +16,7 @@
 fi
 
 export NODE_PATH=$suite:$MY_NODE_MODULES:$NODE_PATH
-<<<<<<< HEAD
 $MY_NODE_MODULES/.bin/mocha $suite/*.ts --exit \
   -r ts-node/register \
-  --config tests/.mocharc.js \
-  "$@"
-=======
-$MY_NODE_MODULES/.bin/mocha $suite --exit --require $suite/hooks --config $suite/.mocharc.js "$@"
->>>>>>> 6c75332f
+  --config $suite/.mocharc.js \
+  "$@"