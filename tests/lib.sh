--- conflicted
+++ resolved
@@ -75,14 +75,10 @@
   if [ -z "$2" ]; then
     echo "8003c100$bytes$toSend" "rR"
     apdu_with_clicks "8003c100$bytes$toSend" "rR"
-<<<<<<< HEAD
-    echo "APDUed"
-  else
-=======
+
   elif [ "$2" = "--expectReject" ]; then
     apdu_fixed "8003c100$bytes$toSend"
   else # [ "$2" = "--isCtxd" ]
->>>>>>> a082d4d3
     apdu_fixed "8003e100$bytes$toSend"
   fi
 }
