--- conflicted
+++ resolved
@@ -23,19 +23,13 @@
 type ManualIterator<A> = {
   next: () => Promise<A>,
   peek: () => Promise<A>,
-<<<<<<< HEAD
-  unsubscribe: () => Promise<void>,
+  unsubscribe: () => void,
 };
 
 type InteractionFunc<A> = (speculos, screens?: ManualIterator<Screen>) => Promise<A>;
 
 export type PromptsPromise<A> = { promptsPromise: Promise<A>, cancel: () => void };
 
-=======
-  unsubscribe: () => void,
-};
-
->>>>>>> 544d4ac3
 /* State machine to read screen events and turn them into screens of prompts. */
 export async function automationStart<A>(speculos, interactionFunc: InteractionFunc<A>):
   Promise<PromptsPromise<A>>
@@ -71,11 +65,7 @@
     peek: async () => {
       return await sendPromise;
     },
-<<<<<<< HEAD
-    unsubscribe: async () => {
-=======
     unsubscribe: () => {
->>>>>>> 544d4ac3
     },
   };
 
@@ -108,9 +98,9 @@
     }});
 
   const old = asyncEventIter.unsubscribe;
-  asyncEventIter.unsubscribe = async () => {
-    await old();
-    await subscript.unsubscribe();
+  asyncEventIter.unsubscribe = () => {
+    old();
+    subscript.unsubscribe();
   };
 
   // Send a rightward-click to make sure we get _an_ event and our state
