const { recover } = require('bcrypto/lib/secp256k1')
const BIPPath = require("bip32-path");
const { expect } = require('chai').use(require('chai-bytes'));

describe("Basic Tests", () => {
  context('Basic APDUs', function () {
    it('can fetch the version of the app', async function () {
      const cfg = await this.ava.getAppConfiguration();
      expect(cfg).to.be.a('object');
      expect(cfg).to.have.property("version", "0.3.0");
      expect(cfg).to.have.property("name", "Avalanche");
    });
    it('returns the expected wallet ID', async function () {
      const id = await this.ava.getWalletId();
      expect(id).to.equalBytes('f0e476edaffc');
    });
  });

  context('Public Keys', function () {
    it('can retrieve an address from the app', async function() {
      const flow = await flowAccept(this.speculos);
      const key = await this.ava.getWalletAddress("44'/9000'/0'/0/0");
      expect(key).to.equalBytes('41c9cc6fd27e26e70f951869fb09da685a696f0a');
      await flow.promptsPromise;
    });
    it('can retrieve a different address from the app', async function() {
      await flowAccept(this.speculos);
      const key = await this.ava.getWalletAddress("44'/9000'/1'/0/0");
      expect(key).to.equalBytes('f14c91be3a26e3ce30f970d87257fd2fb3dfbb7f');
    });
    it('produces the expected top-level extended key', async function() {
      await flowAccept(this.speculos);
      const key = await this.ava.getWalletExtendedPublicKey("44'/9000'");
      expect(key).to.have.property('public_key').equalBytes('044b68da714d7f8b9d97a9071f2977b587183972f0aa18a6af0b5917d3b2820686c521a7d4ac90a6565df51cb9e7a5309cd2d46907450bd8d8dd89ba16751ed8ee');
      expect(key).to.have.property('chain_code').to.equalBytes('3b0c30e8b72f70ebe99698aca6ef8f380290c235337916b27730b301e978e664');
    });
    it('can retrieve an extended public key from the app', async function() {
      await flowAccept(this.speculos);
      const key = await this.ava.getWalletExtendedPublicKey("44'/9000'/0'/0/0");
      expect(key).to.have.property('public_key').to.equalBytes('046b3cdd6f3313c11165a28463715f9cdb704f8163d04f25e814c0471c58da35637469a60d22c1eab5347c3a0a2920f27539730ebfc74d172c200a8164eaa70878');
      expect(key).to.have.property('chain_code').to.equalBytes('3b63e0f576c7b865a46c357bcfb2751e914af951f84e5eef0592e9ea7e3ea3c2');
    });
  });

  context('Signing', function () {
    it('can sign a hash-sized sequence of bytes with one path', async function () {
      await checkSignHash(
        this,
        "44'/9000'/1'",
        ["0/0"],
        "111122223333444455556666777788889999aaaabbbbccccddddeeeeffff0000"
      );
    });

    it('can sign a hash-sized sequence of bytes with many paths', async function () {
      await checkSignHash(
        this,
        "44'/9000'/1'",
        ["0/0", "1/20", "1'/200'", "3000'/90030'"],
        "111122223333444455556666777788889999aaaabbbbccccddddeeeeffff0000"
      );
    });

    it('cannot sign a hash-sized sequence of bytes with long paths', async function () {
      try {
        await checkSignHash(
          this,
          "44'/9000'/1'",
          ["0/0/0/0/0"],
          "111122223333444455556666777788889999aaaabbbbccccddddeeeeffff0000"
        );
        throw "Expected failure";
      } catch (e) {
        expect(e).has.property('statusCode', 0x9200); // MEMORY_ERROR
        expect(e).has.property('statusText', 'UNKNOWN_ERROR');
      }
    });

    it('refuses to sign when given an invalid path suffix', async function () {
      const pathPrefix = "44'/9000'/1'";
      const firstMessage = Buffer.concat([
        this.ava.uInt8Buffer(1),
        Buffer.from("111122223333444455556666777788889999aaaabbbbccccddddeeeeffff0000", "hex"),
        this.ava.encodeBip32Path(BIPPath.fromString(pathPrefix)),
      ]);

      const prompts = await flowAccept(
        this.speculos,
        signHashPrompts(
          "111122223333444455556666777788889999AAAABBBBCCCCDDDDEEEEFFFF0000",
          pathPrefix,
        ),
      );
      await this.speculos.send(this.ava.CLA, this.ava.INS_SIGN_HASH, 0x00, 0x00, firstMessage);
      await prompts.promptsMatch;

      try {
        await this.speculos.send(this.ava.CLA, this.ava.INS_SIGN_HASH, 0x81, 0x00, Buffer.from("00001111", 'hex'));
        throw "Expected failure";
      } catch (e) {
        expect(e).has.property('statusCode', 0x6a80); // WRONG_VALUES
        expect(e).has.property('statusText', 'INCORRECT_DATA');
      }
    });

    it('can sign a transaction based on the serialization reference in verbose mode', async function () {
      const pathPrefix = "44'/9000'/1'";
      const pathSuffixes = ["0/0", "0/1", "100/100"];
      const ui = await flowMultiPrompt(this.speculos, [
        [{header:"Sign",body:"Transaction"}],
        [{header:"Transfer",body:"0.000012345 to fuji12yp9cc0melq83a5nxnurf0nd6fk4t224unmnwx"}],
        [{header:"Fee",body:"0.123444444"}],
        [{header:"Finalize",body:"Transaction"}],
      ]);
      const sigPromise = signTransaction(this.ava, pathPrefix, pathSuffixes);
      await ui.promptsPromise;
      await checkSignTransactionResult(this.ava, await sigPromise, pathPrefix, pathSuffixes);
    });

<<<<<<< HEAD
    it('can sign a sample fuji transaction', async function () {
=======
    it('can display a transaction with lots of digits', async function () {
      const pathPrefix = "44'/9000'/1'";
      const pathSuffixes = ["0/0", "0/1", "100/100"];
      const ui = await flowMultiPrompt(this.speculos, [
        [{header:"Sign",body:"Transaction"}],
        [{header:"Transfer",body:"0.123456789 to denali12yp9cc0melq83a5nxnurf0nd6fk4t224dtg0lx"}],
        [{header:"Fee",body:"0.876543211"}],
        [{header:"Finalize",body:"Transaction"}],
      ]);
      const sigPromise = signTransaction(this.ava, pathPrefix, pathSuffixes, {
        "outputAmount": Buffer.from([0x00, 0x00, 0x00, 0x00, 0x07, 0x5b, 0xcd, 0x15]),
        "inputAmount": Buffer.from([0x00, 0x00, 0x00, 0x00, 0x3b, 0x9a, 0xca, 0x00]),
      });
      await ui.promptsPromise;
      await checkSignTransactionResult(this.ava, await sigPromise, pathPrefix, pathSuffixes);
    });

    it('can display a transaction with no decimal', async function () {
      const pathPrefix = "44'/9000'/1'";
      const pathSuffixes = ["0/0", "0/1", "100/100"];
      const ui = await flowMultiPrompt(this.speculos, [
        [{header:"Sign",body:"Transaction"}],
        [{header:"Transfer",body:"1 to denali12yp9cc0melq83a5nxnurf0nd6fk4t224dtg0lx"}],
        [{header:"Fee",body:"1"}],
        [{header:"Finalize",body:"Transaction"}],
      ]);
      const sigPromise = signTransaction(this.ava, pathPrefix, pathSuffixes, {
        "outputAmount": Buffer.from([0x00, 0x00, 0x00, 0x00, 0x3b, 0x9a, 0xca, 0x00]),
        "inputAmount": Buffer.from([0x00, 0x00, 0x00, 0x00, 0x77, 0x35, 0x94, 0x00]),
      });
      await ui.promptsPromise;
      await checkSignTransactionResult(this.ava, await sigPromise, pathPrefix, pathSuffixes);
    });

    it('can sign a sample everest transaction', async function () {
>>>>>>> 76d42d3d
      const txn = Buffer.from([
        // Codec ID
        0x00, 0x00,
        // Type ID
        0x00, 0x00, 0x00, 0x00,
        // Network ID (fuji)
        0x00, 0x00, 0x00, 0x05,
        // Blockchain ID (fuji)
        0xab, 0x68, 0xeb, 0x1e, 0xe1, 0x42, 0xa0, 0x5c,
        0xfe, 0x76, 0x8c, 0x36, 0xe1, 0x1f, 0x0b, 0x59,
        0x6d, 0xb5, 0xa3, 0xc6, 0xc7, 0x7a, 0xab, 0xe6,
        0x65, 0xda, 0xd9, 0xe6, 0x38, 0xca, 0x94, 0xf7,
        // number of outputs
        0x00, 0x00, 0x00, 0x02,
        // transferrable output 1
        0x68, 0x70, 0xB7, 0xD6, 0x6A, 0xC3, 0x25, 0x40,
        0x31, 0x13, 0x79, 0xE5, 0xB5, 0xDB, 0xAD, 0x28,
        0xEC, 0x7E, 0xB8, 0xDD, 0xBF, 0xC8, 0xF4, 0xD6,
        0x72, 0x99, 0xEB, 0xB4, 0x84, 0x75, 0x90, 0x7A, // 32-byte asset ID
        0x00, 0x00, 0x00, 0x07, // output type (SECP256K1)
        0x00, 0x00, 0x00, 0x00, 0x00, 0x00, 0x03, 0xE8, // amount
        0x00, 0x00, 0x00, 0x00, 0x00, 0x00, 0x00, 0x00, // locktime
        0x00, 0x00, 0x00, 0x01, // threshold
        0x00, 0x00, 0x00, 0x01, // number of addresses
        0x7F, 0x67, 0x1C, 0x73, 0x0D, 0x48, 0x07, 0xC2,
        0x9E, 0xA1, 0x9B, 0x19, 0xA2, 0x3C, 0x70, 0x0B,
        0x19, 0x8F, 0x8B, 0x51, // 20-byte address
        // transferrable ouput 2
        0x68, 0x70, 0xB7, 0xD6, 0x6A, 0xC3, 0x25, 0x40,
        0x31, 0x13, 0x79, 0xE5, 0xB5, 0xDB, 0xAD, 0x28,
        0xEC, 0x7E, 0xB8, 0xDD, 0xBF, 0xC8, 0xF4, 0xD6,
        0x72, 0x99, 0xEB, 0xB4, 0x84, 0x75, 0x90, 0x7A, // 32-byte asset ID
        0x00, 0x00, 0x00, 0x07, // output type (SECP256K1)
        0x00, 0x00, 0x00, 0x00, 0x00, 0x6A, 0xCB, 0xD8, // amount
        0x00, 0x00, 0x00, 0x00, 0x00, 0x00, 0x00, 0x00, // locktime
        0x00, 0x00, 0x00, 0x01, // threshold
        0x00, 0x00, 0x00, 0x01, // number of addresses
        0xA4, 0xAF, 0xAB, 0xFF, 0x30, 0x81, 0x95, 0x25,
        0x99, 0x90, 0xA9, 0xE5, 0x31, 0xBD, 0x82, 0x30,
        0xD1, 0x1A, 0x9A, 0x2A, // 20-byte address
        // number of inputs
        0x00, 0x00, 0x00, 0x02,
        // transferrable input 1
        0x1C, 0x03, 0x06, 0xE5, 0x8B, 0x75, 0x4E, 0xEB,
        0x92, 0xE7, 0xA5, 0x79, 0xC5, 0x9A, 0x69, 0x33,
        0x23, 0xCD, 0x99, 0x94, 0xA5, 0x94, 0x61, 0x62,
        0x72, 0x6F, 0x3B, 0x68, 0x0E, 0x9E, 0x48, 0x34, // 32-byte TX ID
        0x00, 0x00, 0x00, 0x00, // UTXO index
        0x68, 0x70, 0xB7, 0xD6, 0x6A, 0xC3, 0x25, 0x40,
        0x31, 0x13, 0x79, 0xE5, 0xB5, 0xDB, 0xAD, 0x28,
        0xEC, 0x7E, 0xB8, 0xDD, 0xBF, 0xC8, 0xF4, 0xD6,
        0x72, 0x99, 0xEB, 0xB4, 0x84, 0x75, 0x90, 0x7A, // 32-byte asset ID
        0x00, 0x00, 0x00, 0x05, // type ID
        0x00, 0x00, 0x00, 0x00, 0x00, 0x00, 0x00, 0x64, // amount
        0x00, 0x00, 0x00, 0x01, // number of address indices
        0x00, 0x00, 0x00, 0x00, // address index 1
        // transferrable input 2
        0x29, 0x71, 0x0D, 0xE0, 0x93, 0xE2, 0xF4, 0x10,
        0xB5, 0xA3, 0x5E, 0x2C, 0x60, 0x59, 0x38, 0x39,
        0x2D, 0xA0, 0xDE, 0x80, 0x2C, 0x74, 0xE2, 0x5D,
        0x78, 0xD2, 0xBF, 0x11, 0x87, 0xDC, 0x9A, 0xD6, // 32-byte TX ID
        0x00, 0x00, 0x00, 0x00, // UTXO index
        0x68, 0x70, 0xB7, 0xD6, 0x6A, 0xC3, 0x25, 0x40,
        0x31, 0x13, 0x79, 0xE5, 0xB5, 0xDB, 0xAD, 0x28,
        0xEC, 0x7E, 0xB8, 0xDD, 0xBF, 0xC8, 0xF4, 0xD6,
        0x72, 0x99, 0xEB, 0xB4, 0x84, 0x75, 0x90, 0x7A, // 32-byte asset ID
        0x00, 0x00, 0x00, 0x05, // type ID
        0x00, 0x00, 0x00, 0x00, 0x00, 0x7A, 0x11, 0x9C, // amount
        0x00, 0x00, 0x00, 0x01, // number of address indices
        0x00, 0x00, 0x00, 0x00, // address index 1
        // memo length
        0x00, 0x00, 0x00, 0x04,
        // memo
        0x00, 0x00, 0x00, 0x00,
      ]);

      const pathPrefix = "44'/9000'/1'";
      const pathSuffixes = ["0/0", "0/1", "100/100"];
      const ui = await flowMultiPrompt(this.speculos, [
        [{header:"Sign",body:"Transaction"}],
        [{header:"Transfer",body:"0.000001 to fuji10an3cucdfqru984pnvv6y0rspvvclz634xwwhs"}],
        [{header:"Transfer",body:"0.006999 to fuji15jh6hlessx2jtxvs48jnr0vzxrg34x32vuc7jc"}],
        [{header:"Fee",body:"0.001"}],
        [{header:"Finalize",body:"Transaction"}],
      ]);
      const sigPromise = this.ava.signTransaction(
        BIPPath.fromString(pathPrefix),
        pathSuffixes.map(x => BIPPath.fromString(x, false)),
        txn,
      );
      await ui.promptsPromise;
      await checkSignTransactionResult(this.ava, await sigPromise, pathPrefix, pathSuffixes);
    });

    it('can skip a change address in sample everest transaction', async function () {
      const txn = Buffer.from([
        // Codec ID
        0x00, 0x00,
        // Type ID
        0x00, 0x00, 0x00, 0x00,
        // Network ID (everest)
        0x00, 0x00, 0x00, 0x04,
        // Blockchain ID (everest)
        0x61, 0x25, 0x84, 0x21, 0x39, 0x7C, 0x02, 0x35,
        0xBD, 0x6D, 0x67, 0x81, 0x2A, 0x8B, 0x2C, 0x1C,
        0xF3, 0x39, 0x29, 0x50, 0x0A, 0x7F, 0x69, 0x16,
        0xBB, 0x2F, 0xC4, 0xAC, 0x64, 0x6A, 0xC0, 0x91,
        // number of outputs
        0x00, 0x00, 0x00, 0x02,
        // transferrable output 1
        0x68, 0x70, 0xB7, 0xD6, 0x6A, 0xC3, 0x25, 0x40,
        0x31, 0x13, 0x79, 0xE5, 0xB5, 0xDB, 0xAD, 0x28,
        0xEC, 0x7E, 0xB8, 0xDD, 0xBF, 0xC8, 0xF4, 0xD6,
        0x72, 0x99, 0xEB, 0xB4, 0x84, 0x75, 0x90, 0x7A, // 32-byte asset ID
        0x00, 0x00, 0x00, 0x07, // output type (SECP256K1)
        0x00, 0x00, 0x00, 0x00, 0x00, 0x00, 0x03, 0xE8, // amount
        0x00, 0x00, 0x00, 0x00, 0x00, 0x00, 0x00, 0x00, // locktime
        0x00, 0x00, 0x00, 0x01, // threshold
        0x00, 0x00, 0x00, 0x01, // number of addresses
        0x7F, 0x67, 0x1C, 0x73, 0x0D, 0x48, 0x07, 0xC2,
        0x9E, 0xA1, 0x9B, 0x19, 0xA2, 0x3C, 0x70, 0x0B,
        0x19, 0x8F, 0x8B, 0x51, // 20-byte address
        // transferrable ouput 2
        0x68, 0x70, 0xB7, 0xD6, 0x6A, 0xC3, 0x25, 0x40,
        0x31, 0x13, 0x79, 0xE5, 0xB5, 0xDB, 0xAD, 0x28,
        0xEC, 0x7E, 0xB8, 0xDD, 0xBF, 0xC8, 0xF4, 0xD6,
        0x72, 0x99, 0xEB, 0xB4, 0x84, 0x75, 0x90, 0x7A, // 32-byte asset ID
        0x00, 0x00, 0x00, 0x07, // output type (SECP256K1)
        0x00, 0x00, 0x00, 0x00, 0x00, 0x6A, 0xCB, 0xD8, // amount
        0x00, 0x00, 0x00, 0x00, 0x00, 0x00, 0x00, 0x00, // locktime
        0x00, 0x00, 0x00, 0x01, // threshold
        0x00, 0x00, 0x00, 0x01, // number of addresses
        0xF1, 0x4C, 0x91, 0xBE, 0x3A, 0x26, 0xE3, 0xCE,
        0x30, 0xF9, 0x70, 0xD8, 0x72, 0x57, 0xFD, 0x2F,
        0xB3, 0xDF, 0xBB, 0x7F, // 20-byte address
        // number of inputs
        0x00, 0x00, 0x00, 0x02,
        // transferrable input 1
        0x1C, 0x03, 0x06, 0xE5, 0x8B, 0x75, 0x4E, 0xEB,
        0x92, 0xE7, 0xA5, 0x79, 0xC5, 0x9A, 0x69, 0x33,
        0x23, 0xCD, 0x99, 0x94, 0xA5, 0x94, 0x61, 0x62,
        0x72, 0x6F, 0x3B, 0x68, 0x0E, 0x9E, 0x48, 0x34, // 32-byte TX ID
        0x00, 0x00, 0x00, 0x00, // UTXO index
        0x68, 0x70, 0xB7, 0xD6, 0x6A, 0xC3, 0x25, 0x40,
        0x31, 0x13, 0x79, 0xE5, 0xB5, 0xDB, 0xAD, 0x28,
        0xEC, 0x7E, 0xB8, 0xDD, 0xBF, 0xC8, 0xF4, 0xD6,
        0x72, 0x99, 0xEB, 0xB4, 0x84, 0x75, 0x90, 0x7A, // 32-byte asset ID
        0x00, 0x00, 0x00, 0x05, // type ID
        0x00, 0x00, 0x00, 0x00, 0x00, 0x00, 0x00, 0x64, // amount
        0x00, 0x00, 0x00, 0x01, // number of address indices
        0x00, 0x00, 0x00, 0x00, // address index 1
        // transferrable input 2
        0x29, 0x71, 0x0D, 0xE0, 0x93, 0xE2, 0xF4, 0x10,
        0xB5, 0xA3, 0x5E, 0x2C, 0x60, 0x59, 0x38, 0x39,
        0x2D, 0xA0, 0xDE, 0x80, 0x2C, 0x74, 0xE2, 0x5D,
        0x78, 0xD2, 0xBF, 0x11, 0x87, 0xDC, 0x9A, 0xD6, // 32-byte TX ID
        0x00, 0x00, 0x00, 0x00, // UTXO index
        0x68, 0x70, 0xB7, 0xD6, 0x6A, 0xC3, 0x25, 0x40,
        0x31, 0x13, 0x79, 0xE5, 0xB5, 0xDB, 0xAD, 0x28,
        0xEC, 0x7E, 0xB8, 0xDD, 0xBF, 0xC8, 0xF4, 0xD6,
        0x72, 0x99, 0xEB, 0xB4, 0x84, 0x75, 0x90, 0x7A, // 32-byte asset ID
        0x00, 0x00, 0x00, 0x05, // type ID
        0x00, 0x00, 0x00, 0x00, 0x00, 0x7A, 0x11, 0x9C, // amount
        0x00, 0x00, 0x00, 0x01, // number of address indices
        0x00, 0x00, 0x00, 0x00, // address index 1
        // memo length
        0x00, 0x00, 0x00, 0x04,
        // memo
        0x00, 0x00, 0x00, 0x00,
      ]);

      const pathPrefix = "44'/9000'/1'";
      const pathSuffixes = ["0/0", "0/1", "100/100"];
      const ui = await flowMultiPrompt(this.speculos, [
        [{header:"Sign",body:"Transaction"}],
        [{header:"Transfer",body:"0.000001 to everest10an3cucdfqru984pnvv6y0rspvvclz63qnegnr"}],
        [{header:"Fee",body:"0.001"}],
        [{header:"Finalize",body:"Transaction"}],
      ]);
      const sigPromise = this.ava.signTransaction(
        BIPPath.fromString(pathPrefix),
        pathSuffixes.map(x => BIPPath.fromString(x, false)),
        txn,
        BIPPath.fromString("44'/9000'/1'/0/0"),
      );
      await ui.promptsPromise;
      await checkSignTransactionResult(this.ava, await sigPromise, pathPrefix, pathSuffixes);
    });

    it('rejects a transaction that has extra data', async function () {
      try {
        const ui = await flowMultiPrompt(this.speculos, [
          [{header:"Sign",body:"Transaction"}],
          [{header:"Transfer",body:"0.000012345 to fuji12yp9cc0melq83a5nxnurf0nd6fk4t224unmnwx"}],
          [{header:"Fee",body:"0.123444444"}],
        ], "Next", "Next");
        await signTransaction(this.ava, "44'/9000'/1'", ["0/0"], {
          extraEndBytes: Buffer.from([0x00])
        });
        await ui.promptsPromise;
        throw "Signing should have been rejected";
      } catch (e) {
        expect(e).has.property('statusCode', 0x9405); // PARSE_ERROR
        expect(e).has.property('statusText', 'UNKNOWN_ERROR');
      }
    });

    it('rejects an unrecognized codec ID', async function () {
      await expectSignFailure(this.speculos, this.ava, { codecId: Buffer.from([0x01, 0x00]) });
    });

    it('rejects an unrecognized type ID', async function () {
      await expectSignFailure(this.speculos, this.ava, { typeId: Buffer.from([0x01, 0x00, 0x00, 0x00]) });
    });

    it('rejects an unrecognized network ID', async function () {
      await expectSignFailure(
        this.speculos,
        this.ava,
        { networkId: Buffer.from([0x01, 0x00, 0x00, 0x00]) },
        [[{header:"Sign",body:"Transaction"}]],
      );
    });

    it('rejects a recognized network ID that does not match blockchain ID', async function () {
      await expectSignFailure(
        this.speculos,
        this.ava,
        { networkId: Buffer.from([0x00, 0x00, 0x00, 0x01]) },
        [[{header:"Sign",body:"Transaction"}]],
      );
    });

    it('rejects an unrecognized output type ID', async function () {
      await expectSignFailure(
        this.speculos,
        this.ava,
        { outputTypeId: Buffer.from([0x01, 0x00, 0x00, 0x00]) },
        [[{header:"Sign",body:"Transaction"}]],
      );
    });

    it('rejects an unrecognized input type ID', async function () {
      await expectSignFailure(
        this.speculos,
        this.ava,
        { inputTypeId: Buffer.from([0x01, 0x00, 0x00, 0x00]) },
        [
          [{header:"Sign",body:"Transaction"}],
          [{header:"Transfer",body:"0.000012345 to fuji12yp9cc0melq83a5nxnurf0nd6fk4t224unmnwx"}],
        ],
      );
    });

    it('rejects transactions with non-uniform asset IDs', async function () {
      const assetId1 = Buffer.from([
        0x00, 0x01, 0x02, 0x03, 0x04, 0x05, 0x06, 0x07,
        0x08, 0x09, 0x0a, 0x0b, 0x0c, 0x0d, 0x0e, 0x0f,
        0x10, 0x11, 0x12, 0x13, 0x14, 0x15, 0x16, 0x17,
        0x18, 0x19, 0x1a, 0x1b, 0x1c, 0x1d, 0x1e, 0x1f,
      ]);
      const assetId2 = Buffer.from([
        0x00, 0x01, 0x02, 0x03, 0x04, 0x05, 0x06, 0x07,
        0x08, 0x09, 0x0a, 0x0b, 0x0c, 0x0d, 0x0e, 0x0f,
        0x10, 0x11, 0x12, 0x13, 0x14, 0x15, 0x16, 0x17,
        0x18, 0x19, 0x1a, 0x1b, 0x1c, 0x1d, 0x1e, 0x1e,
      ]);

      const overrides = [
        { inputAssetId: assetId1, outputAssetId: assetId2 },
        { inputAssetId: assetId2, outputAssetId: assetId1 },
      ];

      for (o of overrides) {
        await expectSignFailure(
          this.speculos,
          this.ava,
          o,
          [
            [{header:"Sign",body:"Transaction"}],
              [{header:"Transfer",body:"0.000012345 to fuji12yp9cc0melq83a5nxnurf0nd6fk4t224unmnwx"}],
          ],
        );
      }
    });

    it('rejects multi-address outputs', async function () {
      const output = Buffer.from([
        0x68, 0x70, 0xB7, 0xD6, 0x6A, 0xC3, 0x25, 0x40,
        0x31, 0x13, 0x79, 0xE5, 0xB5, 0xDB, 0xAD, 0x28,
        0xEC, 0x7E, 0xB8, 0xDD, 0xBF, 0xC8, 0xF4, 0xD6,
        0x72, 0x99, 0xEB, 0xB4, 0x84, 0x75, 0x90, 0x7A, // 32-byte asset ID
        0x00, 0x00, 0x00, 0x07, // output type (SECP256K1)
        0x00, 0x00, 0x00, 0x00, 0x00, 0x6A, 0xCB, 0xD8, // amount
        0x00, 0x00, 0x00, 0x00, 0x00, 0x00, 0x00, 0x00, // locktime
        0x00, 0x00, 0x00, 0x01, // threshold
        0x00, 0x00, 0x00, 0x02, // number of addresses
        0xA4, 0xAF, 0xAB, 0xFF, 0x30, 0x81, 0x95, 0x25,
        0x99, 0x90, 0xA9, 0xE5, 0x31, 0xBD, 0x82, 0x30,
        0xD1, 0x1A, 0x9A, 0x2A, // 20-byte address 1
        0xA5, 0xAF, 0xAB, 0xFF, 0x30, 0x81, 0x95, 0x25,
        0x99, 0x90, 0xA9, 0xE5, 0x31, 0xBD, 0x82, 0x30,
        0xD1, 0x1A, 0x9A, 0x2A, // 20-byte address 2
      ]);
      await expectSignFailure(
        this.speculos,
        this.ava,
        { transferrableOutput: output },
        [
          [{header:"Sign",body:"Transaction"}],
        ],
      );
    });
  });
});

async function flowMultiPrompt(speculos, prompts, nextPrompt="Next", finalPrompt="Accept") {
  return await automationStart(speculos, async (speculos, screens) => {
    for (p of prompts.slice(0,-1)) {
      const rp = (await acceptPrompts(undefined, nextPrompt)(speculos, screens)).promptList;
      // Only looking at the last prompt, because we bounce off the home screen sometimes during this process:
      expect([ rp[rp.length-1] ]).to.deep.equal(p);
    }
    const rp = (await acceptPrompts(undefined, finalPrompt)(speculos, screens)).promptList;
    expect([ rp[rp.length-1] ]).to.deep.equal(prompts[prompts.length-1]);
    return true;
  });
}

async function checkSignHash(this_, pathPrefix, pathSuffixes, hash) {
  const prompts = await flowAccept(
    this_.speculos,
    signHashPrompts(
      "111122223333444455556666777788889999AAAABBBBCCCCDDDDEEEEFFFF0000",
      pathPrefix,
    ),
  );
  const sigs = await this_.ava.signHash(
    BIPPath.fromString(pathPrefix),
    pathSuffixes.map(x => BIPPath.fromString(x, false)),
    Buffer.from(hash, "hex"),
  );
  await prompts.promptsMatch;

  expect(sigs).to.have.keys(pathSuffixes);

  for (suffix in sigs) {
    const sig = sigs.get(suffix);
    expect(sig).to.have.length(65);

    await flowAccept(this_.speculos);
    const key = (await this_.ava.getWalletExtendedPublicKey(pathPrefix + "/" + suffix)).public_key;
    const recovered = recover(Buffer.from(hash, 'hex'), sig.slice(0, 64), sig[64], false);
    expect(recovered).is.equalBytes(key);
  }
}

async function signTransaction(
  ava,
  pathPrefix,
  pathSuffixes,
  fieldOverrides = {},
) {
  const assetId = Buffer.from([
    0x00, 0x01, 0x02, 0x03, 0x04, 0x05, 0x06, 0x07,
    0x08, 0x09, 0x0a, 0x0b, 0x0c, 0x0d, 0x0e, 0x0f,
    0x10, 0x11, 0x12, 0x13, 0x14, 0x15, 0x16, 0x17,
    0x18, 0x19, 0x1a, 0x1b, 0x1c, 0x1d, 0x1e, 0x1f,
  ]);

  const fields = {
    ...{
      codecId: Buffer.from([0x00, 0x00]),
      typeId: Buffer.from([0x00, 0x00, 0x00, 0x00]),
      networkId: Buffer.from([0x00, 0x00, 0x00, 0x05]),
      extraEndBytes: Buffer.from([]),
      inputAssetId: assetId,
      inputTypeId: Buffer.from([0x00, 0x00, 0x00, 0x05]),
      outputAssetId: assetId,
      outputTypeId: Buffer.from([0x00, 0x00, 0x00, 0x07]),
      outputAmount: Buffer.from([0x00, 0x00, 0x00, 0x00, 0x00, 0x00, 0x30, 0x39]),
      inputAmount: Buffer.from([0x00, 0x00, 0x00, 0x00, 0x07, 0x5b, 0xcd, 0x15]),
    },
    ...fieldOverrides,
  }

  const transferrableOutput = Buffer.concat([
      fields.outputAssetId,
      fields.outputTypeId,
      fields.outputAmount,
      Buffer.from([
        0x00, 0x00, 0x00, 0x00, 0x00, 0x00, 0xd4, 0x31, // locktime
        0x00, 0x00, 0x00, 0x01, // threshold
        0x00, 0x00, 0x00, 0x01, // number of addresses (modified from reference)
        0x51, 0x02, 0x5c, 0x61, 0xfb, 0xcf, 0xc0, 0x78,
        0xf6, 0x93, 0x34, 0xf8, 0x34, 0xbe, 0x6d, 0xd2,
        0x6d, 0x55, 0xa9, 0x55, // address 1
        // part of reference serialiazation transaction but we reject multi-address outputs
        // 0xc3, 0x34, 0x41, 0x28, 0xe0, 0x60, 0x12, 0x8e,
        // 0xde, 0x35, 0x23, 0xa2, 0x4a, 0x46, 0x1c, 0x89,
        // 0x43, 0xab, 0x08, 0x59, // address 2
      ]),
  ]);

  const transferrableInput = Buffer.concat([
    Buffer.from([
      0xf1, 0xe1, 0xd1, 0xc1, 0xb1, 0xa1, 0x91, 0x81,
      0x71, 0x61, 0x51, 0x41, 0x31, 0x21, 0x11, 0x01,
      0xf0, 0xe0, 0xd0, 0xc0, 0xb0, 0xa0, 0x90, 0x80,
      0x70, 0x60, 0x50, 0x40, 0x30, 0x20, 0x10, 0x00, // TX ID
      0x00, 0x00, 0x00, 0x05, // UTXO index
    ]),
    fields.inputAssetId,
    fields.inputTypeId,
    fields.inputAmount,
    Buffer.from([
      0x00, 0x00, 0x00, 0x02, // number of address indices
      0x00, 0x00, 0x00, 0x03, // address index 1
      0x00, 0x00, 0x00, 0x07, // address index 2
    ]),
  ]);

  const txn = Buffer.concat([
    fields.codecId,
    fields.typeId,
    fields.networkId,
    Buffer.from([
      // blockchainID: (fuji)
      0xab, 0x68, 0xeb, 0x1e, 0xe1, 0x42, 0xa0, 0x5c,
      0xfe, 0x76, 0x8c, 0x36, 0xe1, 0x1f, 0x0b, 0x59,
      0x6d, 0xb5, 0xa3, 0xc6, 0xc7, 0x7a, 0xab, 0xe6,
      0x65, 0xda, 0xd9, 0xe6, 0x38, 0xca, 0x94, 0xf7,
      // number of outputs:
      0x00, 0x00, 0x00, 0x01,
    ]),
    fields.transferrableOutput ? fields.transferrableOutput : transferrableOutput,
    Buffer.from([
      // number of inputs:
      0x00, 0x00, 0x00, 0x01,
    ]),
    transferrableInput,
    Buffer.from([
      // Memo length:
      0x00, 0x00, 0x00, 0x04,
      // Memo:
      0x00, 0x01, 0x02, 0x03,
    ]),
    fields.extraEndBytes,
  ]);

  return await ava.signTransaction(
    BIPPath.fromString(pathPrefix),
    pathSuffixes.map(x => BIPPath.fromString(x, false)),
    txn,
  );
}

async function expectSignFailure(speculos, ava, fields, prompts=undefined) {
  try {
    const ui = prompts && prompts.length > 0
      ? await flowMultiPrompt(speculos, prompts, "Next", "Next")
      : undefined;
    await signTransaction(ava, "44'/9000'/1'", ["0/0"], fields);
    if (ui) await ui.promptsPromise;
    throw "Signing should have been rejected";
  } catch (e) {
    expect(e).has.property('statusCode', 0x9405); // PARSE_ERROR
    expect(e).has.property('statusText', 'UNKNOWN_ERROR');
  }
}

async function checkSignTransactionResult(ava, sig, pathPrefix, pathSuffixes) {
  expect(sig).to.have.property('hash');
  expect(sig).to.have.property('signatures');

  expect(sig.hash).to.have.length(32);
  expect(sig.signatures).to.have.length(pathSuffixes.length);
  expect(sig.signatures).to.have.keys(pathSuffixes);

  for (suffix in sig.signatures) {
    const sig = sigs.get(suffix);
    expect(sig).to.have.length(65);

    const prompts = flowAccept(this_.speculos);
    const key = (await ava.getWalletExtendedPublicKey(pathPrefix + "/" + suffix)).public_key;
    await prompts;
    const recovered = recover(Buffer.from(hash, 'hex'), sig.slice(0, 64), sig[64], false);
    expect(recovered).is.equalBytes(key);
  }
}<|MERGE_RESOLUTION|>--- conflicted
+++ resolved
@@ -117,15 +117,12 @@
       await checkSignTransactionResult(this.ava, await sigPromise, pathPrefix, pathSuffixes);
     });
 
-<<<<<<< HEAD
-    it('can sign a sample fuji transaction', async function () {
-=======
     it('can display a transaction with lots of digits', async function () {
       const pathPrefix = "44'/9000'/1'";
       const pathSuffixes = ["0/0", "0/1", "100/100"];
       const ui = await flowMultiPrompt(this.speculos, [
         [{header:"Sign",body:"Transaction"}],
-        [{header:"Transfer",body:"0.123456789 to denali12yp9cc0melq83a5nxnurf0nd6fk4t224dtg0lx"}],
+        [{header:"Transfer",body:"0.123456789 to fuji12yp9cc0melq83a5nxnurf0nd6fk4t224unmnwx"}],
         [{header:"Fee",body:"0.876543211"}],
         [{header:"Finalize",body:"Transaction"}],
       ]);
@@ -142,7 +139,7 @@
       const pathSuffixes = ["0/0", "0/1", "100/100"];
       const ui = await flowMultiPrompt(this.speculos, [
         [{header:"Sign",body:"Transaction"}],
-        [{header:"Transfer",body:"1 to denali12yp9cc0melq83a5nxnurf0nd6fk4t224dtg0lx"}],
+        [{header:"Transfer",body:"1 to fuji12yp9cc0melq83a5nxnurf0nd6fk4t224unmnwx"}],
         [{header:"Fee",body:"1"}],
         [{header:"Finalize",body:"Transaction"}],
       ]);
@@ -154,8 +151,7 @@
       await checkSignTransactionResult(this.ava, await sigPromise, pathPrefix, pathSuffixes);
     });
 
-    it('can sign a sample everest transaction', async function () {
->>>>>>> 76d42d3d
+    it('can sign a sample fuji transaction', async function () {
       const txn = Buffer.from([
         // Codec ID
         0x00, 0x00,
@@ -250,19 +246,19 @@
       await checkSignTransactionResult(this.ava, await sigPromise, pathPrefix, pathSuffixes);
     });
 
-    it('can skip a change address in sample everest transaction', async function () {
+    it('can skip a change address in sample fuji transaction', async function () {
       const txn = Buffer.from([
         // Codec ID
         0x00, 0x00,
         // Type ID
         0x00, 0x00, 0x00, 0x00,
-        // Network ID (everest)
-        0x00, 0x00, 0x00, 0x04,
-        // Blockchain ID (everest)
-        0x61, 0x25, 0x84, 0x21, 0x39, 0x7C, 0x02, 0x35,
-        0xBD, 0x6D, 0x67, 0x81, 0x2A, 0x8B, 0x2C, 0x1C,
-        0xF3, 0x39, 0x29, 0x50, 0x0A, 0x7F, 0x69, 0x16,
-        0xBB, 0x2F, 0xC4, 0xAC, 0x64, 0x6A, 0xC0, 0x91,
+        // Network ID (fuji)
+        0x00, 0x00, 0x00, 0x05,
+        // Blockchain ID (fuji)
+        0xab, 0x68, 0xeb, 0x1e, 0xe1, 0x42, 0xa0, 0x5c,
+        0xfe, 0x76, 0x8c, 0x36, 0xe1, 0x1f, 0x0b, 0x59,
+        0x6d, 0xb5, 0xa3, 0xc6, 0xc7, 0x7a, 0xab, 0xe6,
+        0x65, 0xda, 0xd9, 0xe6, 0x38, 0xca, 0x94, 0xf7,
         // number of outputs
         0x00, 0x00, 0x00, 0x02,
         // transferrable output 1
@@ -331,7 +327,7 @@
       const pathSuffixes = ["0/0", "0/1", "100/100"];
       const ui = await flowMultiPrompt(this.speculos, [
         [{header:"Sign",body:"Transaction"}],
-        [{header:"Transfer",body:"0.000001 to everest10an3cucdfqru984pnvv6y0rspvvclz63qnegnr"}],
+        [{header:"Transfer",body:"0.000001 to fuji10an3cucdfqru984pnvv6y0rspvvclz634xwwhs"}],
         [{header:"Fee",body:"0.001"}],
         [{header:"Finalize",body:"Transaction"}],
       ]);
