const { recover } = require('bcrypto/lib/secp256k1')
const BIPPath = require("bip32-path");
const { expect } = require('chai').use(require('chai-bytes'));
const createHash = require('create-hash');

describe("Basic Tests", () => {
  context('Basic APDUs', function () {
    it('can fetch the version of the app', async function () {
      const cfg = await this.ava.getAppConfiguration();
      expect(cfg).to.be.a('object');
      expect(cfg).to.have.property("version", "0.1.0");
      expect(cfg).to.have.property("name", "Avalanche");
    });
    it('returns the expected wallet ID', async function () {
      const id = await this.ava.getWalletId();
      expect(id).to.equalBytes('f0e476edaffc');
    });
  });

  context('Public Keys', function () {
    it('can retrieve an address from the app', async function() {
      await flowAccept(this.speculos);
      const key = await this.ava.getWalletAddress("44'/9000'/0'/0/0");
      expect(key).to.equalBytes('41c9cc6fd27e26e70f951869fb09da685a696f0a');
    });
    it('can retrieve a different address from the app', async function() {
      await flowAccept(this.speculos);
      const key = await this.ava.getWalletAddress("44'/9000'/1'/0/0");
      expect(key).to.equalBytes('f14c91be3a26e3ce30f970d87257fd2fb3dfbb7f');
    });
    it('produces the expected top-level extended key', async function() {
      await flowAccept(this.speculos);
      const key = await this.ava.getWalletExtendedPublicKey("44'/9000'");
      expect(key).to.have.property('public_key').equalBytes('044b68da714d7f8b9d97a9071f2977b587183972f0aa18a6af0b5917d3b2820686c521a7d4ac90a6565df51cb9e7a5309cd2d46907450bd8d8dd89ba16751ed8ee');
      expect(key).to.have.property('chain_code').to.equalBytes('3b0c30e8b72f70ebe99698aca6ef8f380290c235337916b27730b301e978e664');
    });
    it('can retrieve an extended public key from the app', async function() {
      await flowAccept(this.speculos);
      const key = await this.ava.getWalletExtendedPublicKey("44'/9000'/0'/0/0");
      expect(key).to.have.property('public_key').to.equalBytes('046b3cdd6f3313c11165a28463715f9cdb704f8163d04f25e814c0471c58da35637469a60d22c1eab5347c3a0a2920f27539730ebfc74d172c200a8164eaa70878');
      expect(key).to.have.property('chain_code').to.equalBytes('3b63e0f576c7b865a46c357bcfb2751e914af951f84e5eef0592e9ea7e3ea3c2');
    });
  });

  context('Signing', function () {
    it('can sign a hash-sized sequence of bytes with one path', async function () {
      await checkSignHash(
        this,
        "44'/9000'/1'",
        ["0/0"],
        "111122223333444455556666777788889999aaaabbbbccccddddeeeeffff0000"
      );
    });

    it('can sign a hash-sized sequence of bytes with many paths', async function () {
      await checkSignHash(
        this,
        "44'/9000'/1'",
        ["0/0", "1/20", "1'/200'", "3000'/90030'"],
        "111122223333444455556666777788889999aaaabbbbccccddddeeeeffff0000"
      );
    });

    it('cannot sign a hash-sized sequence of bytes with long paths', async function () {
      try {
        await checkSignHash(
          this,
          "44'/9000'/1'",
          ["0/0/0/0/0"],
          "111122223333444455556666777788889999aaaabbbbccccddddeeeeffff0000"
        );
        throw "Expected failure";
      } catch (e) {
        expect(e).has.property('statusCode', 0x9200); // MEMORY_ERROR
        expect(e).has.property('statusText', 'UNKNOWN_ERROR');
      }
    });

    it('refuses to sign when given an invalid path suffix', async function () {
      const pathPrefix = "44'/9000'/1'";
      const firstMessage = Buffer.concat([
        this.ava.uInt8Buffer(1),
        Buffer.from("111122223333444455556666777788889999aaaabbbbccccddddeeeeffff0000", "hex"),
        this.ava.encodeBip32Path(BIPPath.fromString(pathPrefix)),
      ]);

<<<<<<< HEAD
      const prompts = flowAccept(this.speculos, signHashPrompts("", "").length);
      await this.speculos.send(this.ava.CLA, this.ava.INS_SIGN_HASH, 0x00, 0x00, firstMessage);

      expect(await prompts).to.deep.equal(
        signHashPrompts(
          "111122223333444455556666777788889999AAAABBBBCCCCDDDDEEEEFFFF0000",
          pathPrefix,
        )
      );
=======
      const prompts = await flowAccept(this.speculos, [
        {"3":"Sign","17":"Hash"},
        {"3":"Derivation Prefix","17":pathPrefix},
        {"3":"Hash","17":"111122223333444455556666777788889999AAAABBBBCCCCDDDDEEEEFFFF0000"},
      ]);
      await this.speculos.send(this.ava.CLA, this.ava.INS_SIGN_HASH, 0x00, 0x00, firstMessage);

      await prompts.promptsMatch;
>>>>>>> 4c0c7be4

      try {
        await this.speculos.send(this.ava.CLA, this.ava.INS_SIGN_HASH, 0x81, 0x00, Buffer.from("00001111", 'hex'));
        throw "Expected failure";
      } catch (e) {
        expect(e).has.property('statusCode', 0x6a80); // WRONG_VALUES
        expect(e).has.property('statusText', 'INCORRECT_DATA');
      }
    });

    it('can sign the transaction from the serialization reference in verbose mode', async function () {
      const pathPrefix = "44'/9000'/1'";
      const pathSuffixes = ["0/0", "0/1", "100/100"];
      const sigPromise = signTransaction(this.ava, pathPrefix, pathSuffixes);
      const prompts = [
        await flowAccept(this.speculos, 1, "Next"),
        await flowAccept(this.speculos, 1, "Next"),
        await flowAccept(this.speculos, 1, "Next"),
        await flowAccept(this.speculos, 1, "Next"),
        await flowAccept(this.speculos, 1, "Next"),
        await flowAccept(this.speculos, 1),
      ];

      await checkSignTransactionResult(this.ava, await sigPromise, pathPrefix, pathSuffixes);

      expect(prompts).to.deep.equal([
        [{"3":"Sign","17":"Transaction"}],
        [{"3":"Amount","17":"12345"}],
        [{"3":"To Address","17":"denali12yp9cc0melq83a5nxnurf0nd6fk4t224dtg0lx"}],
        [{"3":"To Address","17":"denali1cv6yz28qvqfgah34yw3y53su39p6kzzexk8ar3"}],
        [{"3":"Fee","17":"123444444"}],
        [{"3":"Finalize","17":"Transaction"}],
      ]);
    });

    it('can sign a sample everest transaction', async function () {
      const txn = Buffer.from([
        // Codec ID
        0x00, 0x00,
        // Type ID
        0x00, 0x00, 0x00, 0x00,
        // Network ID (everest)
        0x00, 0x00, 0x00, 0x04,
        // Blockchain ID (everest)
        0x61, 0x25, 0x84, 0x21, 0x39, 0x7C, 0x02, 0x35,
        0xBD, 0x6D, 0x67, 0x81, 0x2A, 0x8B, 0x2C, 0x1C,
        0xF3, 0x39, 0x29, 0x50, 0x0A, 0x7F, 0x69, 0x16,
        0xBB, 0x2F, 0xC4, 0xAC, 0x64, 0x6A, 0xC0, 0x91,
        // number of outputs
        0x00, 0x00, 0x00, 0x02,
        // transferrable output 1
        0x68, 0x70, 0xB7, 0xD6, 0x6A, 0xC3, 0x25, 0x40,
        0x31, 0x13, 0x79, 0xE5, 0xB5, 0xDB, 0xAD, 0x28,
        0xEC, 0x7E, 0xB8, 0xDD, 0xBF, 0xC8, 0xF4, 0xD6,
        0x72, 0x99, 0xEB, 0xB4, 0x84, 0x75, 0x90, 0x7A, // 32-byte asset ID
        0x00, 0x00, 0x00, 0x07, // output type (SECP256K1)
        0x00, 0x00, 0x00, 0x00, 0x00, 0x00, 0x03, 0xE8, // amount
        0x00, 0x00, 0x00, 0x00, 0x00, 0x00, 0x00, 0x00, // locktime
        0x00, 0x00, 0x00, 0x01, // threshold
        0x00, 0x00, 0x00, 0x01, // number of addresses
        0x7F, 0x67, 0x1C, 0x73, 0x0D, 0x48, 0x07, 0xC2,
        0x9E, 0xA1, 0x9B, 0x19, 0xA2, 0x3C, 0x70, 0x0B,
        0x19, 0x8F, 0x8B, 0x51, // 20-byte address
        // transferrable ouput 2
        0x68, 0x70, 0xB7, 0xD6, 0x6A, 0xC3, 0x25, 0x40,
        0x31, 0x13, 0x79, 0xE5, 0xB5, 0xDB, 0xAD, 0x28,
        0xEC, 0x7E, 0xB8, 0xDD, 0xBF, 0xC8, 0xF4, 0xD6,
        0x72, 0x99, 0xEB, 0xB4, 0x84, 0x75, 0x90, 0x7A, // 32-byte asset ID
        0x00, 0x00, 0x00, 0x07, // output type (SECP256K1)
        0x00, 0x00, 0x00, 0x00, 0x00, 0x6A, 0xCB, 0xD8, // amount
        0x00, 0x00, 0x00, 0x00, 0x00, 0x00, 0x00, 0x00, // locktime
        0x00, 0x00, 0x00, 0x01, // threshold
        0x00, 0x00, 0x00, 0x01, // number of addresses
        0xA4, 0xAF, 0xAB, 0xFF, 0x30, 0x81, 0x95, 0x25,
        0x99, 0x90, 0xA9, 0xE5, 0x31, 0xBD, 0x82, 0x30,
        0xD1, 0x1A, 0x9A, 0x2A, // 20-byte address
        // number of inputs
        0x00, 0x00, 0x00, 0x02,
        // transferrable input 1
        0x1C, 0x03, 0x06, 0xE5, 0x8B, 0x75, 0x4E, 0xEB,
        0x92, 0xE7, 0xA5, 0x79, 0xC5, 0x9A, 0x69, 0x33,
        0x23, 0xCD, 0x99, 0x94, 0xA5, 0x94, 0x61, 0x62,
        0x72, 0x6F, 0x3B, 0x68, 0x0E, 0x9E, 0x48, 0x34, // 32-byte TX ID
        0x00, 0x00, 0x00, 0x00, // UTXO index
        0x68, 0x70, 0xB7, 0xD6, 0x6A, 0xC3, 0x25, 0x40,
        0x31, 0x13, 0x79, 0xE5, 0xB5, 0xDB, 0xAD, 0x28,
        0xEC, 0x7E, 0xB8, 0xDD, 0xBF, 0xC8, 0xF4, 0xD6,
        0x72, 0x99, 0xEB, 0xB4, 0x84, 0x75, 0x90, 0x7A, // 32-byte asset ID
        0x00, 0x00, 0x00, 0x05, // type ID
        0x00, 0x00, 0x00, 0x00, 0x00, 0x00, 0x00, 0x64, // amount
        0x00, 0x00, 0x00, 0x01, // number of address indices
        0x00, 0x00, 0x00, 0x00, // address index 1
        // transferrable input 2
        0x29, 0x71, 0x0D, 0xE0, 0x93, 0xE2, 0xF4, 0x10,
        0xB5, 0xA3, 0x5E, 0x2C, 0x60, 0x59, 0x38, 0x39,
        0x2D, 0xA0, 0xDE, 0x80, 0x2C, 0x74, 0xE2, 0x5D,
        0x78, 0xD2, 0xBF, 0x11, 0x87, 0xDC, 0x9A, 0xD6, // 32-byte TX ID
        0x00, 0x00, 0x00, 0x00, // UTXO index
        0x68, 0x70, 0xB7, 0xD6, 0x6A, 0xC3, 0x25, 0x40,
        0x31, 0x13, 0x79, 0xE5, 0xB5, 0xDB, 0xAD, 0x28,
        0xEC, 0x7E, 0xB8, 0xDD, 0xBF, 0xC8, 0xF4, 0xD6,
        0x72, 0x99, 0xEB, 0xB4, 0x84, 0x75, 0x90, 0x7A, // 32-byte asset ID
        0x00, 0x00, 0x00, 0x05, // type ID
        0x00, 0x00, 0x00, 0x00, 0x00, 0x7A, 0x11, 0x9C, // amount
        0x00, 0x00, 0x00, 0x01, // number of address indices
        0x00, 0x00, 0x00, 0x00, // address index 1
        // memo length
        0x00, 0x00, 0x00, 0x04,
        // memo
        0x00, 0x00, 0x00, 0x00,
      ]);

      const pathPrefix = "44'/9000'/1'";
      const pathSuffixes = ["0/0", "0/1", "100/100"];
      console.log("Sending transaction... (" + txn.length + ")");
      const sigPromise = this.ava.signTransaction(
        BIPPath.fromString(pathPrefix),
        pathSuffixes.map(x => BIPPath.fromString(x, false)),
        txn,
      );
      const prompts = [
        await flowAccept(this.speculos, 1, "Next"),
        await flowAccept(this.speculos, 1, "Next"),
        await flowAccept(this.speculos, 1, "Next"),
        await flowAccept(this.speculos, 1, "Next"),
        await flowAccept(this.speculos, 1, "Next"),
        await flowAccept(this.speculos, 1, "Next"),
        await flowAccept(this.speculos, 1),
      ];

      await checkSignTransactionResult(this.ava, await sigPromise, pathPrefix, pathSuffixes);

      expect(prompts).to.deep.equal([
        [{"3":"Sign","17":"Transaction"}],
        [{"3":"Amount","17":"1000"}],
        [{"3":"To Address","17":"everest10an3cucdfqru984pnvv6y0rspvvclz63qnegnr"}],
        [{"3":"Amount","17":"6999000"}],
        [{"3":"To Address","17":"everest15jh6hlessx2jtxvs48jnr0vzxrg34x32ef0ckt"}],
        [{"3":"Fee","17":"1000000"}],
        [{"3":"Finalize","17":"Transaction"}],
      ]);
    });

    it('rejects a transaction that has extra data', async function () {
      try {
        const sigPromise = signTransaction(this.ava, "44'/9000'/1'", ["0/0"], {
          extraEndBytes: Buffer.from([0x00])
        });
        await flowAccept(this.speculos, 1, "Next");
        await flowAccept(this.speculos, 1, "Next");
        await flowAccept(this.speculos, 1, "Next");
        await flowAccept(this.speculos, 1, "Next");
        await flowAccept(this.speculos, 1, "Next");
        await sigPromise;
        throw "Signing should have been rejected";
      } catch (e) {
        expect(e).has.property('statusCode', 0x9405); // PARSE_ERROR
        expect(e).has.property('statusText', 'UNKNOWN_ERROR');
      }
    });

    it('rejects an unrecognized codec ID', async function () {
      await expectSignFailure(this.ava, { codecId: Buffer.from([0x01, 0x00]) });
    });

    it('rejects an unrecognized type ID', async function () {
      await expectSignFailure(this.ava, { typeId: Buffer.from([0x01, 0x00, 0x00, 0x00]) });
    });

    it('rejects an unrecognized network ID', async function () {
      const prompts1 = flowAccept(this.speculos, 1, "Next");
      await expectSignFailure(this.ava, { networkId: Buffer.from([0x01, 0x00, 0x00, 0x00]) });
      expect(await prompts1).to.deep.equal([{"3":"Sign","17":"Transaction"}]);
    });

    it('rejects a recognized network ID that does not match blockchain ID', async function () {
      const speculos = this.speculos;
      const prompts = await expectSignFailure(
        this.ava,
        { networkId: Buffer.from([0x00, 0x00, 0x00, 0x01]) },
        async () => {
          return [
            await flowAccept(speculos, 1, "Next"),
          ];
        },
      );
      expect(prompts).to.deep.equal([
        [{"3":"Sign","17":"Transaction"}],
      ]);
    });

    it('rejects transactions with non-uniform asset IDs', async function () {
      const assetId1 = Buffer.from([
        0x00, 0x01, 0x02, 0x03, 0x04, 0x05, 0x06, 0x07,
        0x08, 0x09, 0x0a, 0x0b, 0x0c, 0x0d, 0x0e, 0x0f,
        0x10, 0x11, 0x12, 0x13, 0x14, 0x15, 0x16, 0x17,
        0x18, 0x19, 0x1a, 0x1b, 0x1c, 0x1d, 0x1e, 0x1f,
      ]);
      const assetId2 = Buffer.from([
        0x00, 0x01, 0x02, 0x03, 0x04, 0x05, 0x06, 0x07,
        0x08, 0x09, 0x0a, 0x0b, 0x0c, 0x0d, 0x0e, 0x0f,
        0x10, 0x11, 0x12, 0x13, 0x14, 0x15, 0x16, 0x17,
        0x18, 0x19, 0x1a, 0x1b, 0x1c, 0x1d, 0x1e, 0x1e,
      ]);

      const speculos = this.speculos;

      const overrides = [
        { inputAssetId: assetId1, outputAssetId: assetId2 },
        { inputAssetId: assetId2, outputAssetId: assetId1 },
      ];

      for (i in overrides) {
        const prompts = await expectSignFailure(
          this.ava,
          overrides[i],
          async () => {
            return [
              await flowAccept(speculos, 1, "Next"),
              await flowAccept(speculos, 1, "Next"),
              await flowAccept(speculos, 1, "Next"),
              await flowAccept(speculos, 1, "Next"),
            ];
          },
        );

        expect(prompts).to.deep.equal([
          [{"3":"Sign","17":"Transaction"}],
          [{"3":"Amount","17":"12345"}],
          [{"3":"To Address","17":"denali12yp9cc0melq83a5nxnurf0nd6fk4t224dtg0lx"}],
          [{"3":"To Address","17":"denali1cv6yz28qvqfgah34yw3y53su39p6kzzexk8ar3"}],
        ]);
      }
    });
  });
});

async function checkSignHash(this_, pathPrefix, pathSuffixes, hash) {
<<<<<<< HEAD
  const prompts = flowAccept(this_.speculos, signHashPrompts("").length);
=======
  const prompts = await flowAccept(this_.speculos, [
    {"3":"Sign","17":"Hash"},
    {"3":"Derivation Prefix","17":pathPrefix},
    {"3":"Hash","17":"111122223333444455556666777788889999AAAABBBBCCCCDDDDEEEEFFFF0000"},
  ]);
>>>>>>> 4c0c7be4
  const sigs = await this_.ava.signHash(
    BIPPath.fromString(pathPrefix),
    pathSuffixes.map(x => BIPPath.fromString(x, false)),
    Buffer.from(hash, "hex"),
  );

<<<<<<< HEAD
  expect(await prompts).to.deep.equal(
    signHashPrompts(
      "111122223333444455556666777788889999AAAABBBBCCCCDDDDEEEEFFFF0000",
      pathPrefix,
    )
  );
=======
  await prompts.promptsMatch;
>>>>>>> 4c0c7be4

  expect(sigs).to.have.keys(pathSuffixes);

  for (suffix in sigs) {
    const sig = sigs.get(suffix);
    expect(sig).to.have.length(65);

    await flowAccept(this_.speculos);
    const key = (await this_.ava.getWalletExtendedPublicKey(pathPrefix + "/" + suffix)).public_key;
    const recovered = recover(Buffer.from(hash, 'hex'), sig.slice(0, 64), sig[64], false);
    expect(recovered).is.equalBytes(key);
  }
}

function signHashPrompts(hash, pathPrefix) {
  return [
    {"3":"Sign","17":"Hash"},
    {"3":"DANGER!","17":"YOU MUST verify this manually!!!"},
    {"3":"Derivation Prefix","17":pathPrefix},
    {"3":"Hash","17":hash},
    {"3":"Are you sure?","17":"This is very dangerous!"},
  ];
}

async function signTransaction(
  ava,
  pathPrefix,
  pathSuffixes,
  fieldOverrides = {},
) {
  const assetId = Buffer.from([
    0x00, 0x01, 0x02, 0x03, 0x04, 0x05, 0x06, 0x07,
    0x08, 0x09, 0x0a, 0x0b, 0x0c, 0x0d, 0x0e, 0x0f,
    0x10, 0x11, 0x12, 0x13, 0x14, 0x15, 0x16, 0x17,
    0x18, 0x19, 0x1a, 0x1b, 0x1c, 0x1d, 0x1e, 0x1f,
  ]);

  const fields = {
    ...{
      codecId: Buffer.from([0x00, 0x00]),
      typeId: Buffer.from([0x00, 0x00, 0x00, 0x00]),
      networkId: Buffer.from([0x00, 0x00, 0x00, 0x03]),
      extraEndBytes: Buffer.from([]),
      inputAssetId: assetId,
      outputAssetId: assetId
    },
    ...fieldOverrides,
  }

  const transferrableOutput = Buffer.concat([
      fields.outputAssetId,
      Buffer.from([
        0x00, 0x00, 0x00, 0x07, 0x00, 0x00, 0x00, 0x00,
        0x00, 0x00, 0x30, 0x39, 0x00, 0x00, 0x00, 0x00,
        0x00, 0x00, 0xd4, 0x31, 0x00, 0x00, 0x00, 0x01,
        0x00, 0x00, 0x00, 0x02, 0x51, 0x02, 0x5c, 0x61,
        0xfb, 0xcf, 0xc0, 0x78, 0xf6, 0x93, 0x34, 0xf8,
        0x34, 0xbe, 0x6d, 0xd2, 0x6d, 0x55, 0xa9, 0x55,
        0xc3, 0x34, 0x41, 0x28, 0xe0, 0x60, 0x12, 0x8e,
        0xde, 0x35, 0x23, 0xa2, 0x4a, 0x46, 0x1c, 0x89,
        0x43, 0xab, 0x08, 0x59,
      ]),
  ]);

  const transferrableInput = Buffer.concat([
    Buffer.from([
      0xf1, 0xe1, 0xd1, 0xc1, 0xb1, 0xa1, 0x91, 0x81,
      0x71, 0x61, 0x51, 0x41, 0x31, 0x21, 0x11, 0x01,
      0xf0, 0xe0, 0xd0, 0xc0, 0xb0, 0xa0, 0x90, 0x80,
      0x70, 0x60, 0x50, 0x40, 0x30, 0x20, 0x10, 0x00, // TX ID
      0x00, 0x00, 0x00, 0x05, // UTXO index
    ]),
    fields.inputAssetId,
    Buffer.from([
      0x00, 0x00, 0x00, 0x05, // type ID
      0x00, 0x00, 0x00, 0x00, 0x07, 0x5b, 0xcd, 0x15, // amount
      0x00, 0x00, 0x00, 0x02, // number of address indices
      0x00, 0x00, 0x00, 0x03, // address index 1
      0x00, 0x00, 0x00, 0x07, // address index 2
    ]),
  ]);

  const txn = Buffer.concat([
    fields.codecId,
    fields.typeId,
    fields.networkId,
    Buffer.from([
      // blockchainID: (denali)
      0x71, 0x30, 0x1a, 0x03, 0x75, 0x0a, 0x14, 0x8a,
      0xb5, 0x1e, 0xad, 0x71, 0x8c, 0x20, 0x89, 0xda,
      0xd3, 0x8a, 0x28, 0x54, 0x5e, 0xdb, 0xe0, 0xc7,
      0xe0, 0xc3, 0xfe, 0x1d, 0x25, 0xdc, 0x7f, 0x03,
      // number of outputs:
      0x00, 0x00, 0x00, 0x01,
    ]),
    transferrableOutput,
    Buffer.from([
      // number of inputs:
      0x00, 0x00, 0x00, 0x01,
    ]),
    transferrableInput,
    Buffer.from([
      // Memo length:
      0x00, 0x00, 0x00, 0x04,
      // Memo:
      0x00, 0x01, 0x02, 0x03,
    ]),
    fields.extraEndBytes,
  ]);

  console.log("Sending transaction... (" + txn.length + ")");
  return await ava.signTransaction(
    BIPPath.fromString(pathPrefix),
    pathSuffixes.map(x => BIPPath.fromString(x, false)),
    txn,
  );
}

async function expectSignFailure(ava, fields, makePrompts = () => { return; }) {
  let prompts;
  try {
    const sigPromise = signTransaction(ava, "44'/9000'/1'", ["0/0"], fields);
    prompts = await makePrompts();
    await sigPromise;
    throw "Signing should have been rejected";
  } catch (e) {
    expect(e).has.property('statusCode', 0x9405); // PARSE_ERROR
    expect(e).has.property('statusText', 'UNKNOWN_ERROR');
  }
  return prompts;
}

async function checkSignTransactionResult(ava, sig, pathPrefix, pathSuffixes) {
  expect(sig).to.have.property('hash');
  expect(sig).to.have.property('signatures');

  expect(sig.hash).to.have.length(32);
  expect(sig.signatures).to.have.length(pathSuffixes.length);
  expect(sig.signatures).to.have.keys(pathSuffixes);

  for (suffix in sig.signatures) {
    const sig = sigs.get(suffix);
    expect(sig).to.have.length(65);

    const prompts = flowAccept(this_.speculos);
    const key = (await ava.getWalletExtendedPublicKey(pathPrefix + "/" + suffix)).public_key;
    await prompts;
    const recovered = recover(Buffer.from(hash, 'hex'), sig.slice(0, 64), sig[64], false);
    expect(recovered).is.equalBytes(key);
  }
}<|MERGE_RESOLUTION|>--- conflicted
+++ resolved
@@ -84,26 +84,15 @@
         this.ava.encodeBip32Path(BIPPath.fromString(pathPrefix)),
       ]);
 
-<<<<<<< HEAD
-      const prompts = flowAccept(this.speculos, signHashPrompts("", "").length);
-      await this.speculos.send(this.ava.CLA, this.ava.INS_SIGN_HASH, 0x00, 0x00, firstMessage);
-
-      expect(await prompts).to.deep.equal(
+      const prompts = flowAccept(
+        this.speculos,
         signHashPrompts(
           "111122223333444455556666777788889999AAAABBBBCCCCDDDDEEEEFFFF0000",
           pathPrefix,
         )
       );
-=======
-      const prompts = await flowAccept(this.speculos, [
-        {"3":"Sign","17":"Hash"},
-        {"3":"Derivation Prefix","17":pathPrefix},
-        {"3":"Hash","17":"111122223333444455556666777788889999AAAABBBBCCCCDDDDEEEEFFFF0000"},
-      ]);
       await this.speculos.send(this.ava.CLA, this.ava.INS_SIGN_HASH, 0x00, 0x00, firstMessage);
-
       await prompts.promptsMatch;
->>>>>>> 4c0c7be4
 
       try {
         await this.speculos.send(this.ava.CLA, this.ava.INS_SIGN_HASH, 0x81, 0x00, Buffer.from("00001111", 'hex'));
@@ -342,31 +331,19 @@
 });
 
 async function checkSignHash(this_, pathPrefix, pathSuffixes, hash) {
-<<<<<<< HEAD
-  const prompts = flowAccept(this_.speculos, signHashPrompts("").length);
-=======
-  const prompts = await flowAccept(this_.speculos, [
-    {"3":"Sign","17":"Hash"},
-    {"3":"Derivation Prefix","17":pathPrefix},
-    {"3":"Hash","17":"111122223333444455556666777788889999AAAABBBBCCCCDDDDEEEEFFFF0000"},
-  ]);
->>>>>>> 4c0c7be4
+  const prompts = flowAccept(
+    this_.speculos,
+    signHashPrompts(
+      "111122223333444455556666777788889999AAAABBBBCCCCDDDDEEEEFFFF0000",
+      pathPrefix,
+    ),
+  );
   const sigs = await this_.ava.signHash(
     BIPPath.fromString(pathPrefix),
     pathSuffixes.map(x => BIPPath.fromString(x, false)),
     Buffer.from(hash, "hex"),
   );
-
-<<<<<<< HEAD
-  expect(await prompts).to.deep.equal(
-    signHashPrompts(
-      "111122223333444455556666777788889999AAAABBBBCCCCDDDDEEEEFFFF0000",
-      pathPrefix,
-    )
-  );
-=======
   await prompts.promptsMatch;
->>>>>>> 4c0c7be4
 
   expect(sigs).to.have.keys(pathSuffixes);
 
