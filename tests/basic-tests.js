--- conflicted
+++ resolved
@@ -1,15 +1,3 @@
-<<<<<<< HEAD
-const chunkPrompts = (prompts) => {
-  const chunkSize = 4;
-  let chunked = [];
-  for (let i = 0; i < prompts.length; i += chunkSize) {
-    chunked.push(prompts.slice(i, i + chunkSize));
-  }
-  return chunked;
-}
-
-=======
->>>>>>> 7b68990c
 const finalizePrompt = {header: "Finalize", body: "Transaction"};
 
 describe("Basic Tests", () => {
