--- conflicted
+++ resolved
@@ -2,20 +2,7 @@
 const { recover } = require('bcrypto/lib/secp256k1');
 const BIPPath = require("bip32-path");
 
-<<<<<<< HEAD
-var { expect, assert } = require('chai').use(require('chai-bytes'));
-// var jsc = require('jsverify');
-var rxjs = require('rxjs/operators');
-var secp256k1 = require('bcrypto/lib/secp256k1');
-// var GDB = require('gdb-js').GDB;
-// let gdb = new GDB(spawn('gdb', ['-i=mi', 'main']));
-
-
-describe("Basic Tests", ()=> {
-
-=======
 describe("Basic Tests", () => {
->>>>>>> 7e62c379
   context('Basic APDUs', function () {
     it('Can fetch the version of the app', async function () {
       const cfg = await this.ava.getAppConfiguration();
@@ -64,14 +51,6 @@
       );
     });
 
-<<<<<<< HEAD
-      prompts = flowAccept(this.speculos, 3);
-      let hash=Buffer.from("111122223333444455556666777788889999aaaabbbbccccddddeeeeffff0000", 'hex');
-      let path="44'/9000'/1'/0/0";
-      sig=this.ava.signHash(path, hash);
-      expect(await sig).to.have.property('hash').to.equalBytes(hash);
-      expect(await sig).to.have.property('signature');
-=======
     it('can sign a hash-sized sequence of bytes with many paths', async function () {
       await checkSignHash(
         this,
@@ -80,7 +59,6 @@
         "111122223333444455556666777788889999aaaabbbbccccddddeeeeffff0000"
       );
     });
->>>>>>> 7e62c379
 
     it('cannot sign a hash-sized sequence of bytes with long paths', async function () {
       try {
