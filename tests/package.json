{
<<<<<<< HEAD
  "name": "avax-ledger-tests",
  "version": "0.1.0",
  "bin": "run-tests.js",
  "dependencies": {
    "@ledgerhq/hw-app-eth": "^6.27.0",
    "@ledgerhq/hw-transport-node-hid": "5.22.0",
    "@ledgerhq/hw-transport-node-speculos": "6.7.0",
    "@types/node": "^16.10.3",
    "@types/node-fetch": "^3.0.3",
    "bcrypto": "^5.3.0",
    "bip32-path": "0.4.2",
    "typescript": "^4.4.3",
    "hw-app-avalanche": "git+https://github.com/obsidiansystems/hw-app-avalanche.git#typescript",
    "@types/jest": "^26.0.24",
    "@types/chai": "^4.2.22",
    "@types/mocha": "^9.0.0",
    "chai": "^4.2.0",
    "chai-bytes": "^0.1.2",
    "child_process": "",
    "fast-check": "^2.2.0",
    "gdb-js": "^1.3.0",
    "mocha": "^8.1.1",
    "prettier": "^1.18.2",
    "rxjs": "^6.6.0",
    "tap": "^14.10.8",
    "uglify-js": "^3.6.1",
    "@ethereumjs/common": "^2.4.0",
    "@ethereumjs/tx": "^3.2.0",
    "bn.js": "^5.2.0",
    "create-hash": "1.2.0",
    "ethereumjs-util": "^7.0.10",
    "rlp": "2.2.6",
    "yargs": "^17.1.0",
    "ts-node": "^10.2.1"
  }
=======
	"name": "avax-ledger-tests",
	"version": "0.1.0",
	"src": "hw-app-avalanche/src",
	"type": "module",
	"scripts": {
		"test": "mocha . --exit --require hooks --config .mocharc.js"
	},
	"bin": "run-tests.js",
	"devDependencies": {
		"babel-cli": "^6.26.0",
		"babel-eslint": "^8.0.2",
		"babel-preset-env": "^1.7.0",
		"babel-preset-flow": "^6.23.0",
		"babel-preset-react": "^6.24.1",
		"babel-preset-stage-0": "^6.24.1",
		"bcrypto": "^5.3.0",
		"bip32-path": "^0.4.2",
		"chai": "^4.2.0",
		"chai-bytes": "^0.1.2",
		"child_process": "",
		"fast-check": "^2.2.0",
		"flow-bin": "^0.109.0",
		"flow-copy-source": "^2.0.8",
		"flow-mono-cli": "^1.5.0",
		"flow-typed": "^2.6.1",
		"gdb-js": "^1.3.0",
		"mocha": "^8.1.1",
		"prettier": "^1.18.2",
		"rxjs": "^6.6.0",
		"tap": "^14.10.8",
		"uglify-js": "^3.6.1"
	},
	"dependencies": {
		"@ethereumjs/common": "^2.4.0",
		"@ethereumjs/tx": "^3.2.0",
		"@ledgerhq/hw-app-eth": "^6.4.1",
		"@ledgerhq/hw-transport-node-hid": "5.22.0",
		"@ledgerhq/hw-transport-node-speculos": "5.19.1",
		"bip32-path": "^0.4.2",
		"bn.js": "^5.2.0",
		"create-hash": "1.2.0",
		"ethereumjs-util": "^7.0.10",
		"hw-app-avalanche": "https://github.com/obsidiansystems/hw-app-avalanche.git#eac@verbose-signing-multi",
		"rlp": "2.2.6",
		"yargs": "^17.1.0"
	}
>>>>>>> 00af4c99
}<|MERGE_RESOLUTION|>--- conflicted
+++ resolved
@@ -1,5 +1,4 @@
 {
-<<<<<<< HEAD
   "name": "avax-ledger-tests",
   "version": "0.1.0",
   "bin": "run-tests.js",
@@ -10,7 +9,7 @@
     "@types/node": "^16.10.3",
     "@types/node-fetch": "^3.0.3",
     "bcrypto": "^5.3.0",
-    "bip32-path": "0.4.2",
+    "bip32-path": "^0.4.2",
     "typescript": "^4.4.3",
     "hw-app-avalanche": "git+https://github.com/obsidiansystems/hw-app-avalanche.git#typescript",
     "@types/jest": "^26.0.24",
@@ -35,52 +34,4 @@
     "yargs": "^17.1.0",
     "ts-node": "^10.2.1"
   }
-=======
-	"name": "avax-ledger-tests",
-	"version": "0.1.0",
-	"src": "hw-app-avalanche/src",
-	"type": "module",
-	"scripts": {
-		"test": "mocha . --exit --require hooks --config .mocharc.js"
-	},
-	"bin": "run-tests.js",
-	"devDependencies": {
-		"babel-cli": "^6.26.0",
-		"babel-eslint": "^8.0.2",
-		"babel-preset-env": "^1.7.0",
-		"babel-preset-flow": "^6.23.0",
-		"babel-preset-react": "^6.24.1",
-		"babel-preset-stage-0": "^6.24.1",
-		"bcrypto": "^5.3.0",
-		"bip32-path": "^0.4.2",
-		"chai": "^4.2.0",
-		"chai-bytes": "^0.1.2",
-		"child_process": "",
-		"fast-check": "^2.2.0",
-		"flow-bin": "^0.109.0",
-		"flow-copy-source": "^2.0.8",
-		"flow-mono-cli": "^1.5.0",
-		"flow-typed": "^2.6.1",
-		"gdb-js": "^1.3.0",
-		"mocha": "^8.1.1",
-		"prettier": "^1.18.2",
-		"rxjs": "^6.6.0",
-		"tap": "^14.10.8",
-		"uglify-js": "^3.6.1"
-	},
-	"dependencies": {
-		"@ethereumjs/common": "^2.4.0",
-		"@ethereumjs/tx": "^3.2.0",
-		"@ledgerhq/hw-app-eth": "^6.4.1",
-		"@ledgerhq/hw-transport-node-hid": "5.22.0",
-		"@ledgerhq/hw-transport-node-speculos": "5.19.1",
-		"bip32-path": "^0.4.2",
-		"bn.js": "^5.2.0",
-		"create-hash": "1.2.0",
-		"ethereumjs-util": "^7.0.10",
-		"hw-app-avalanche": "https://github.com/obsidiansystems/hw-app-avalanche.git#eac@verbose-signing-multi",
-		"rlp": "2.2.6",
-		"yargs": "^17.1.0"
-	}
->>>>>>> 00af4c99
 }