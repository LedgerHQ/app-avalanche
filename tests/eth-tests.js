--- conflicted
+++ resolved
@@ -38,28 +38,6 @@
 
 const finalizePrompt = {header: "Finalize", body: "Transaction"};
 
-<<<<<<< HEAD
-const transferPrompts = (address, amount, fee) => [
-    [{header: "Transfer",    body: amount + " to " + address},
-     {header: "Fee",         body: fee}],
-    [finalizePrompt]
-];
-
-const assetCallTransferPrompts = (assetID, address, amount) => [
-    [{header: "Transfer",    body: amount + " of " + assetID + " to " + address},
-     {header: "Maximum Fee", body: "47000000 GWEI"}],
-    [finalizePrompt]
-];
-
-const assetCallDepositPrompts = (assetID, address, amount) => [
-    [{header: "Deposit",     body: amount + " of " + assetID + " to " + address},
-     {header: "Maximum Fee", body: "47000000 GWEI"}],
-    [finalizePrompt]
-];
-
-const chunkPrompts = (prompts) => {
-  const chunkSize = 4;
-=======
 const transferPrompts = (address, amount, fee) => chunkPrompts([
   {header: "Transfer",    body: amount + " to " + address},
   {header: "Fee",         body: fee},
@@ -76,8 +54,7 @@
 ]).concat([[finalizePrompt]]);
 
 const chunkPrompts = (prompts) => {
-  const chunkSize = 1;
->>>>>>> a44a540b
+  const chunkSize = 4;
   let chunked = [];
   for (let i = 0; i < prompts.length; i += chunkSize) {
     chunked.push(prompts.slice(i, i + chunkSize));
@@ -99,20 +76,11 @@
   const fundingPrompt  = {header: "Funding Contract",  body: amount};
   const dataPrompt     = {header: "Data",              body: "0x60806040523480156200001157600080fd5b5060..."};
   const feePrompt      = {header: "Maximum Fee",       body: fee};
-<<<<<<< HEAD
   return chunkPrompts(amount
     ? [creationPrompt, gasPrompt, fundingPrompt, dataPrompt, feePrompt]
     : [creationPrompt, gasPrompt, dataPrompt, feePrompt]
   )
     .concat([[finalizePrompt]]);
-=======
-  return [
-    [creationPrompt, gasPrompt]
-  ].concat(chunkPrompts(amount
-    ? [fundingPrompt, dataPrompt, feePrompt]
-    : [dataPrompt, feePrompt]
-  )).concat([[finalizePrompt]]);
->>>>>>> a44a540b
 };
 
 async function testLegacySigning(self, chainId, prompts, hexTx) {
@@ -295,12 +263,8 @@
       });
 
       const transferPrompt = {header: "Transfer",     body: '0.000004096 nAVAX' + " to " + '0x' + '0102030400000000000000000000000000000002'};
-<<<<<<< HEAD
       const feePrompt = {header: "Fee",   body: "0.002293452 GWEI"};
       const prompts = chunkPrompts([transferPrompt, feePrompt])
-=======
-      const prompts = chunkPrompts([transferPrompt])
->>>>>>> a44a540b
         .concat([[finalizePrompt]]);
 
       await testEIP1559Signing(this, chainId, prompts, tx);
@@ -315,17 +279,9 @@
     const contractCreationPrompt = { header: 'Contract', body: 'Creation' };
     const gasLimitPrompt = { header: 'Gas Limit', body: '1500000' };
     const dataPrompt = { header: 'Data', body: '0x608060405234801561001057600080fd5b506101...' };
-<<<<<<< HEAD
     const maxFeePrompt = { header: 'Maximum Fee', body: '90000000 GWEI' };
     const prompts = chunkPrompts([contractCreationPrompt, gasLimitPrompt, dataPrompt, maxFeePrompt])
       .concat([[finalizePrompt]]);
-=======
-    const prompts = [
-      [contractCreationPrompt, gasLimitPrompt]
-    ].concat(chunkPrompts([
-      dataPrompt
-    ])).concat([[finalizePrompt]]);
->>>>>>> a44a540b
     await testEIP1559Signing(this, chainId, prompts, tx);
   });
 
