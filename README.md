--- conflicted
+++ resolved
@@ -397,7 +397,6 @@
 Prepare a cell for withdrawal from the NervosDAO:
 
 ``` sh
-<<<<<<< HEAD
 CKB> dao prepare \
     --from-account <ledger-id> \
     --out-point <tx_hash>-<output_index> \
@@ -424,9 +423,6 @@
 ``` text
 Fee payer
 ckt1qyq2htkmhdkcmcwc44xsxc3hcg7gytuyapcqutp5lh
-=======
-CKB> dao prepare --from-account <ledger-id> --out-point <tx_hash>-<output_index> --tx-fee 0.0001 --path "m/44'/309'/0'/1/0"
->>>>>>> 214cd74b
 ```
 
 ##### Get prepared cells #####
