--- conflicted
+++ resolved
@@ -17,8 +17,6 @@
 ### Installing with Ledger Live ### 
 [Ledger Live](https://www.ledger.com/ledger-live) is the easiest way to install applications on your Ledger device. Please refer to [Ledger Live's system requirements](https://support.ledger.com/hc/en-us/articles/360006395553-Download-and-install-Ledger-Live) for this installation method. This application is still in active development and not yet available in Ledger Live.
 
-<<<<<<< HEAD
-=======
 ### Installing Release Files ###
 
 #### Supported Operating Systems ####
@@ -53,7 +51,6 @@
      - Linux Installation: `sh <(curl -L https://nixos.org/nix/install) --daemon`
      - Mac Installation: `sh <(curl -L https://nixos.org/nix/install) --daemon`
 
->>>>>>> f3ca5460
 These applications are built against Ledger Nano S firmware 1.6.0 and Ledger Nano X firmware 1.2.4-1. Please use [Ledger Live](https://www.ledger.com/ledger-live) to manage your Ledger device's firmware.
 
 ## For Application Usage
@@ -299,15 +296,9 @@
 Now that the account has been imported, it is remembered by the client and is visible when you run `account list`.
 
 ## Using your Account's Addresses ##
-<<<<<<< HEAD
 
 ### Get BIP44 Address Public Keys ###
 
-=======
-
-### Get BIP44 Address Public Keys ###
-
->>>>>>> f3ca5460
 Use the `account bip44-addresses` command to obtain the first 20 receiving and 10 change addresses for your account. 
 
 ``` sh
@@ -549,17 +540,9 @@
 If you run into issues building the Ledger application using `nix-shell -A wallet.s --run 'make SHELL=sh all'`, we recommend trying `nix-shell -A wallet.s --run 'make SHELL=sh clean all`.
 
 ## Manually Removing Applications from a Ledger Device  ##
-<<<<<<< HEAD
 
 If an application is not listed in Ledger Live, it can only be uninstalled from the device over the command line similar to how it was installed.
 
 To uninstall, follow the [instructions for installing a release hex file](#installing-the-ledger-application-from-release) up to the [ledgerblue](#ledgerblue-the-python-module-for-ledger-nano-sx) installation. You can then run `python -m ledgerblue.deleteApp --targetId 0x31100004 --appName "<app-name>"` to uninstall an application, replacing `<app-name>` with the name of the application you'd like to delete.
 
-=======
-
-If an application is not listed in Ledger Live, it can only be uninstalled from the device over the command line similar to how it was installed.
-
-To uninstall, follow the [instructions for installing a release hex file](#installing-the-ledger-application-from-release) up to the [ledgerblue](#ledgerblue-the-python-module-for-ledger-nano-sx) installation. You can then run `python -m ledgerblue.deleteApp --targetId 0x31100004 --appName "<app-name>"` to uninstall an application, replacing `<app-name>` with the name of the application you'd like to delete.
-
->>>>>>> f3ca5460
 Note that side-loading applications on the Nano X is not supported with current firmware, thus applications can only be added or removed from a Nano X device through Ledger Live.