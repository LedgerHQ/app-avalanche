--- conflicted
+++ resolved
@@ -168,13 +168,9 @@
 need to save. Keep it for later, as it will be used for
 `<ledger-address>`.
 
-<<<<<<< HEAD
 ### Transfering ###
 
 #### Creating a new account for local dev network ####
-=======
-### Starting a node (locally) ####
->>>>>>> 30c0253d
 
 Now, you must also create an account from ckb-cli so that an account
 can get the issued cells. This can be done with:
@@ -187,7 +183,6 @@
 lock_arg for your account with:
 
 ```
-<<<<<<< HEAD
 $ ckb-cli account list
 - "#": 0
   account_source: on-disk password-protected key store
@@ -259,19 +254,6 @@
 
 to start up the node and miner; the ledger account you added to
 genesis.issued\_cells should have a large quantity of CKB to spend testing.
-=======
-
-Run the node with:
-
-```
-$ ckb run
-```
-
-Leave this open in a separate terminal as you continue on the next steps.
-
-
-### Transfering ###
->>>>>>> 30c0253d
 
 #### Getting CKB from the miner ####
 
