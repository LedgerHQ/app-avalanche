--- conflicted
+++ resolved
@@ -579,31 +579,15 @@
         case 1: // blockchain ID
             CALL_SUBPARSER(id32State, Id32);
             PRINTF("Blockchain ID: %.*h\n", 32, state->id32State.buf);
-<<<<<<< HEAD
-            Id32 const *const blockchain_id = blockchain_id_for_network(meta->network_id);
-            if (meta->network_id != NETWORK_ID_LOCAL) {
-              if (blockchain_id == NULL)
-                REJECT("Blockchain ID for given network ID not found");
-              if (is_pchain_transaction(meta->type_id)) {
-                PRINTF("Is pchain transaction\n");
-                if (!is_pchain(state->id32State.val.val))
-                  REJECT("Transaction ID indicates P-chain but blockchain ID is is not 0");
-              } else {
-                PRINTF("type_id: %x\n", meta->type_id);
-                if (memcmp(blockchain_id, &state->id32State.val, sizeof(state->id32State.val)) != 0)
-                  REJECT("Blockchain ID did not match expected value for network ID");
-              }
-=======
             const blockchain_id_t *const blockchain_id = &network_info_from_network_id_not_null(meta->network_id)->blockchain_id;
             if (is_pchain_transaction(meta->type_id)) {
               PRINTF("Is pchain transaction\n");
-              if (!is_pchain(&state->id32State.val))
+              if (!is_pchain(state->id32State.val.val))
                 REJECT("Transaction ID indicates P-chain but blockchain ID is is not 0");
             } else {
               PRINTF("type_id: %x\n", meta->type_id);
               if (memcmp(blockchain_id, &state->id32State.val, sizeof(state->id32State.val)) != 0)
                 REJECT("Blockchain ID did not match expected value for network ID");
->>>>>>> 40790ab9
             }
             state->state++;
             INIT_SUBPARSER(outputsState, TransferableOutputs);
