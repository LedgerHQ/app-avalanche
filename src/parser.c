--- conflicted
+++ resolved
@@ -123,16 +123,9 @@
 static void output_address_to_string(char *const out, size_t const out_size, address_prompt_t const *const in) {
     check_null(out);
     check_null(in);
-<<<<<<< HEAD
-    char const *const network_name = network_id_string(in->network_id);
-    if (network_name == NULL) REJECT("Can't determine network HRP for addresses");
-    size_t ix = 0;
-    ix += pkh_to_string(&out[ix], out_size - ix, network_name, strlen(network_name), &in->address.val);
-=======
     char const *const hrp = network_info_from_network_id_not_null(in->network_id)->hrp;
     size_t ix = 0;
     ix += pkh_to_string(&out[ix], out_size - ix, hrp, strlen(hrp), &in->address.val);
->>>>>>> ab821db1
 }
 
 enum parse_rv parse_SECP256K1TransferOutput(struct SECP256K1TransferOutput_state *const state, parser_meta_state_t *const meta) {
@@ -205,12 +198,9 @@
                             output_prompt_to_string
                             );
                         break;
-<<<<<<< HEAD
                     default:
                         // If we throw here, we set swap_output somewhere _wrong_.
                         THROW(EXC_PARSE_ERROR);
-=======
->>>>>>> ab821db1
                   }
                 } else {
                   switch(meta->type_id) {
@@ -591,11 +581,7 @@
             const blockchain_id_t *const blockchain_id = &network_info_from_network_id_not_null(meta->network_id)->blockchain_id;
             if (is_pchain_transaction(meta->type_id)) {
               PRINTF("Is pchain transaction\n");
-<<<<<<< HEAD
               if (!is_pchain(state->id32State.val.val))
-=======
-              if (!is_pchain(&state->id32State.val))
->>>>>>> ab821db1
                 REJECT("Transaction ID indicates P-chain but blockchain ID is is not 0");
             } else {
               PRINTF("type_id: %x\n", meta->type_id);
