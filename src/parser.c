#include "exception.h"
#include "globals.h"
#include "parser.h"
#include "protocol.h"
#include "to_string.h"
#include "types.h"
#include "network_info.h"

#define REJECT(msg, ...) { PRINTF("Rejecting: " msg "\n", ##__VA_ARGS__); THROW_(EXC_PARSE_ERROR, "Rejected"); }

#define ADD_PROMPT(label_, data_, size_, to_string_) ({ \
        if (meta->prompt.count >= NUM_ELEMENTS(meta->prompt.entries)) THROW_(EXC_MEMORY_ERROR, "Tried to add a prompt to full queue"); \
        sub_rv = PARSE_RV_PROMPT; \
        meta->prompt.labels[meta->prompt.count] = PROMPT(label_); \
        meta->prompt.entries[meta->prompt.count].to_string = to_string_; \
        memcpy(&meta->prompt.entries[meta->prompt.count].data, data_, size_); \
        meta->prompt.count++; \
        meta->prompt.count >= NUM_ELEMENTS(meta->prompt.entries); \
    })

#define CALL_SUBPARSER(subFieldName, subParser) { \
        sub_rv = parse_ ## subParser(&state->subFieldName, meta); \
        if (sub_rv != PARSE_RV_DONE) break; \
    }

#define BUBBLE_SWITCH_BREAK if (sub_rv != PARSE_RV_DONE) break

#define INIT_SUBPARSER(subFieldName, subParser) \
    init_ ## subParser(&state->subFieldName);

static bool is_pchain(const uint8_t *blockchain_id);

static void check_asset_id(Id32 const *const asset_id, parser_meta_state_t *const meta) {
    check_null(asset_id);
    check_null(meta);
    if (meta->first_asset_id_found) {
        if (memcmp(&meta->first_asset_id, asset_id, sizeof(meta->first_asset_id)) != 0) REJECT("All asset IDs must be identical");
    } else {
        memcpy(&meta->first_asset_id, asset_id, sizeof(meta->first_asset_id));
        meta->first_asset_id_found = true;
    }
}

void initFixed(struct FixedState *const state, size_t const len) {
    state->filledTo = 0;
    memset(&state->buffer, 0, len);
}

enum transaction_type_id_t convert_type_id_to_type(uint32_t type_id) {
  switch (type_id) {
      case 0: return TRANSACTION_TYPE_ID_BASE;
      case 3: return TRANSACTION_TYPE_ID_IMPORT;
      case 4: return TRANSACTION_TYPE_ID_EXPORT;
      case 0x11: return TRANSACTION_TYPE_ID_PLATFORM_IMPORT;
      case 0x12: return TRANSACTION_TYPE_ID_PLATFORM_EXPORT;
      case 0x0c: return TRANSACTION_TYPE_ID_ADD_VALIDATOR;
      case 0x0e: return TRANSACTION_TYPE_ID_ADD_DELEGATOR;
      default: REJECT("Invalid transaction type_id; Must be base, export, or import; found %d", type_id);
  }
}

enum parse_rv parseFixed(struct FixedState *const state, parser_meta_state_t *const meta, size_t const len) {
    size_t const available = meta->input.length - meta->input.consumed;
    size_t const needed = len - state->filledTo;
    size_t const to_copy = available > needed ? needed : available;
    memcpy(&state->buffer[state->filledTo], &meta->input.src[meta->input.consumed], to_copy);
    state->filledTo += to_copy;
    meta->input.consumed += to_copy;
    return state->filledTo == len ? PARSE_RV_DONE : PARSE_RV_NEED_MORE;
}

#define IMPL_FIXED(name) \
    inline enum parse_rv parse_ ## name (struct name ## _state *const state, parser_meta_state_t *const meta) { \
        return parseFixed((struct FixedState *const)state, meta, sizeof(name));\
    } \
    inline void init_ ## name (struct name ## _state *const state) { \
        return initFixed((struct FixedState *const)state, sizeof(state)); \
    }

#define IMPL_FIXED_BE(name) \
    inline enum parse_rv parse_ ## name (struct name ## _state *const state, parser_meta_state_t *const meta) { \
        enum parse_rv sub_rv = PARSE_RV_INVALID; \
        sub_rv = parseFixed((struct FixedState *const)state, meta, sizeof(name)); \
        if (sub_rv == PARSE_RV_DONE) { \
            state->val = READ_UNALIGNED_BIG_ENDIAN(name, state->buf); \
        } \
        return sub_rv; \
    } \
    inline void init_ ## name (struct name ## _state *const state) { \
        return initFixed((struct FixedState *const)state, sizeof(state)); \
    }

IMPL_FIXED_BE(uint16_t);
IMPL_FIXED_BE(uint32_t);
IMPL_FIXED_BE(uint64_t);
IMPL_FIXED(Id32);
IMPL_FIXED(Address);

void init_SECP256K1TransferOutput(struct SECP256K1TransferOutput_state *const state) {
    state->state = 0;
    state->address_n = 0;
    state->address_i = 0;
    INIT_SUBPARSER(uint64State, uint64_t);
}

static void output_prompt_to_string(char *const out, size_t const out_size, output_prompt_t const *const in) {
    check_null(out);
    check_null(in);
    network_info_t const *const network_info = network_info_from_network_id(in->network_id);
    if (network_info == NULL) REJECT("Can't determine network HRP for addresses");
    char const *const hrp = network_info->hrp;

    size_t ix = nano_avax_to_string(out, out_size, in->amount);

    static char const to[] = " to ";
    if (ix + sizeof(to) > out_size) THROW_(EXC_MEMORY_ERROR, "Can't fit ' to ' into prompt value string");
    memcpy(&out[ix], to, sizeof(to));
    ix += sizeof(to) - 1;

    ix += pkh_to_string(&out[ix], out_size - ix, hrp, strlen(hrp), &in->address.val);
}

static void output_address_to_string(char *const out, size_t const out_size, address_prompt_t const *const in) {
    check_null(out);
    check_null(in);
    char const *const network_name = network_id_string(in->network_id);
    if (network_name == NULL) REJECT("Can't determine network HRP for addresses");
    size_t ix = 0;
    ix += pkh_to_string(&out[ix], out_size - ix, network_name, strlen(network_name), &in->address.val);
}

enum parse_rv parse_SECP256K1TransferOutput(struct SECP256K1TransferOutput_state *const state, parser_meta_state_t *const meta) {
    enum parse_rv sub_rv = PARSE_RV_INVALID;
    switch (state->state) {
        case 0: {
            // Amount; Type is already handled in init_Output
            CALL_SUBPARSER(uint64State, uint64_t);
            PRINTF("OUTPUT AMOUNT: %.*h\n", sizeof(state->uint64State.buf), state->uint64State.buf); // we don't seem to have longs in printf specfiers.
            if (__builtin_uaddll_overflow(state->uint64State.val, meta->sum_of_outputs, &meta->sum_of_outputs)) THROW_(EXC_MEMORY_ERROR, "Sum of outputs overflowed");
            meta->last_output_amount = state->uint64State.val;
            state->state++;
            INIT_SUBPARSER(uint64State, uint64_t);
        }
        case 1:
            // Locktime
            CALL_SUBPARSER(uint64State, uint64_t);
            PRINTF("LOCK TIME: %.*h\n", sizeof(state->uint64State.buf), state->uint64State.buf); // we don't seem to have longs in printf specfiers.
            state->state++;
            INIT_SUBPARSER(uint32State, uint32_t);
        case 2:
            // Threshold
            CALL_SUBPARSER(uint32State, uint32_t);
            PRINTF("Threshold: %d\n", state->uint32State.val);
            state->state++;
            INIT_SUBPARSER(uint32State, uint32_t);
        case 3: // Address Count
            CALL_SUBPARSER(uint32State, uint32_t);
            state->state++;
            state->address_n = state->uint32State.val;
            if (state->address_n != 1) REJECT("Multi-address outputs are not supported");
            INIT_SUBPARSER(addressState, Address);
        case 4: {
            bool should_break = false;
            while (state->state == 4 && !should_break) {
                CALL_SUBPARSER(addressState, Address);
                state->address_i++;
                PRINTF("Output address %d: %.*h\n", state->address_i, sizeof(state->addressState.buf), state->addressState.buf);

                output_prompt_t output_prompt;
                memset(&output_prompt, 0, sizeof(output_prompt));
                if (!(meta->last_output_amount > 0)) REJECT("Assertion failed: last_output_amount > 0");
                output_prompt.amount = meta->last_output_amount;
                output_prompt.network_id = meta->network_id;
                memcpy(&output_prompt.address, &state->addressState.val, sizeof(output_prompt.address));
                // TODO: We can get rid of this if we add back the P/X- in front of an address
<<<<<<< HEAD
                if(meta->swap_output) {
                  switch(meta->type_id) {
                    case TRANSACTION_TYPE_ID_EXPORT:
                        should_break = ADD_PROMPT(
                            "X to P chain",
                            &output_prompt, sizeof(output_prompt),
                            output_prompt_to_string
                            );
                        break;
                    case TRANSACTION_TYPE_ID_PLATFORM_EXPORT:
                        PRINTF("WAT\n");
                        should_break = ADD_PROMPT(
                            "P to X chain",
                            &output_prompt, sizeof(output_prompt),
                            output_prompt_to_string
                            );
                        break;
                    case TRANSACTION_TYPE_ID_ADD_VALIDATOR:
                    case TRANSACTION_TYPE_ID_ADD_DELEGATOR:
                        should_break = ADD_PROMPT(
                            "Stake",
                            &output_prompt, sizeof(output_prompt),
                            output_prompt_to_string
                            );
                        break;
                  }
                } else {
                  switch(meta->type_id) {
                    case TRANSACTION_TYPE_ID_IMPORT:
                      should_break = ADD_PROMPT(
                          "From P chain",
                          &output_prompt, sizeof(output_prompt),
                          output_prompt_to_string
                          );
                      break;
                    case TRANSACTION_TYPE_ID_PLATFORM_IMPORT:
                      should_break = ADD_PROMPT(
                          "From X chain",
                          &output_prompt, sizeof(output_prompt),
                          output_prompt_to_string
                          );
                      break;
                    default:
                      should_break = ADD_PROMPT(
                          "Transfer",
                          &output_prompt, sizeof(output_prompt),
                          output_prompt_to_string
                          );
                  }
                }

                if (state->address_i == state->address_n) {
                    state->state++;
=======
                if (memcmp(state->addressState.buf, global.apdu.u.sign.change_address, sizeof(public_key_hash_t)) == 0) {
                    // skip change address
                } else if(meta->type_id == TRANSACTION_TYPE_ID_EXPORT && meta->swap_output) {
                  should_break = ADD_PROMPT(
                      "X to P chain",
                      &output_prompt, sizeof(output_prompt),
                      output_prompt_to_string
                  );
                } else if(meta->type_id == TRANSACTION_TYPE_ID_IMPORT ) {
                  should_break = ADD_PROMPT(
                      "From P chain",
                      &output_prompt, sizeof(output_prompt),
                      output_prompt_to_string
                  );
>>>>>>> d8095c0a
                } else {
                    INIT_SUBPARSER(addressState, Address);
                }
            }
            if (should_break) break;
        }
        case 5:
            sub_rv = PARSE_RV_DONE;
            break;
    }
    return sub_rv;
}

void init_SECP256K1OutputOwners(struct SECP256K1OutputOwners_state *const state) {
  state->state=0;
  state->address_i=0;
  INIT_SUBPARSER(uint32State, uint32_t);
}

enum parse_rv parse_SECP256K1OutputOwners(struct SECP256K1OutputOwners_state *const state, parser_meta_state_t *const meta) {
    enum parse_rv sub_rv = PARSE_RV_INVALID;
    switch (state->state) {
        case 0: {
            // Type ID
            CALL_SUBPARSER(uint32State, uint32_t);
            PRINTF("OUPTUT OWNERS\n");
            state->state++;
            INIT_SUBPARSER(uint64State, uint64_t);
        }
        case 1:
            // Locktime
            CALL_SUBPARSER(uint64State, uint64_t);
            PRINTF("LOCK TIME: %.*h\n", sizeof(state->uint64State.buf), state->uint64State.buf); // we don't seem to have longs in printf specfiers.
            state->state++;
            INIT_SUBPARSER(uint32State, uint32_t);
        case 2:
            // Threshold
            CALL_SUBPARSER(uint32State, uint32_t);
            PRINTF("Threshold: %d\n", state->uint32State.val);
            state->state++;
            INIT_SUBPARSER(uint32State, uint32_t);
        case 3: // Address Count
            CALL_SUBPARSER(uint32State, uint32_t);
            state->state++;
            state->address_n = state->uint32State.val;
            PRINTF("Addr Count\n");
            if (state->address_n != 1) REJECT("Multi-address outputs are not supported");
            INIT_SUBPARSER(addressState, Address);
        case 4: {
            bool should_break = false;
            while (state->state == 4 && !should_break) {
                CALL_SUBPARSER(addressState, Address);
                
                PRINTF("Got an address\n");
                state->address_i++;

                address_prompt_t address_prompt;
                memset(&address_prompt, 0, sizeof(address_prompt));
                address_prompt.network_id = meta->network_id;
                memcpy(&address_prompt.address, &state->addressState.val, sizeof(address_prompt.address));
                // TODO: We can get rid of this if we add back the P/X- in front of an address
                should_break = ADD_PROMPT("Rewards To", &address_prompt, sizeof(address_prompt_t), output_address_to_string);
                if (state->address_i == state->address_n) {
                  PRINTF("Done with addresses\n");
                    state->state++;
                } else {
                  PRINTF("%d of %d addresses", state->address_i, state->address_n);
                    INIT_SUBPARSER(addressState, Address);
                }
            }
            if (should_break) break;
        }
        case 5:
            sub_rv = PARSE_RV_DONE;
            break;
    }
    return sub_rv;
}

void init_Output(struct Output_state *const state) {
    state->state = 0;
    INIT_SUBPARSER(uint32State, uint32_t);
}

enum parse_rv parse_Output(struct Output_state *const state, parser_meta_state_t *const meta) {
    enum parse_rv sub_rv = PARSE_RV_INVALID;
    switch (state->state) {
        case 0:
            CALL_SUBPARSER(uint32State, uint32_t);
            state->type = state->uint32State.val;
            state->state++;
            switch (state->type) {
                default: REJECT("Unrecognized ouput type");
                case 0x00000007:
                    INIT_SUBPARSER(secp256k1TransferOutput, SECP256K1TransferOutput);
            }
        case 1:
            switch (state->type) {
                default: REJECT("Unrecognized ouput type");
                case 0x00000007:
                    PRINTF("SECP256K1TransferOutput\n");
                    CALL_SUBPARSER(secp256k1TransferOutput, SECP256K1TransferOutput);
            }
    }
    return sub_rv;
}

void init_TransferableOutput(struct TransferableOutput_state *const state) {
    state->state = 0;
    INIT_SUBPARSER(id32State, Id32);
}

enum parse_rv parse_TransferableOutput(struct TransferableOutput_state *const state, parser_meta_state_t *const meta) {
    PRINTF("***Parse Transferable Output***\n");
    enum parse_rv sub_rv = PARSE_RV_INVALID;

    switch (state->state) {
        case 0: // asset ID
            CALL_SUBPARSER(id32State, Id32);
            PRINTF("Asset ID: %.*h\n", 32, state->id32State.buf);
            check_asset_id(&state->id32State.val, meta);
            state->state++;
            INIT_SUBPARSER(outputState, Output);
        case 1:
            CALL_SUBPARSER(outputState, Output);
    }
    return sub_rv;
}

void init_SECP256K1TransferInput(struct SECP256K1TransferInput_state *const state) {
    state->state = 0;
    state->address_index_i = 0;
    state->address_index_n = 0;
    INIT_SUBPARSER(uint64State, uint64_t);
}

enum parse_rv parse_SECP256K1TransferInput(struct SECP256K1TransferInput_state *const state, parser_meta_state_t *const meta) {
    enum parse_rv sub_rv = PARSE_RV_INVALID;

    switch (state->state) {
        case 0: // Amount
            CALL_SUBPARSER(uint64State, uint64_t);
            state->state++;
            PRINTF("INPUT AMOUNT: %.*h\n", sizeof(uint64_t), state->uint64State.buf);
            if (__builtin_uaddll_overflow(state->uint64State.val, meta->sum_of_inputs, &meta->sum_of_inputs)) THROW_(EXC_MEMORY_ERROR, "Sum of inputs overflowed");
            INIT_SUBPARSER(uint32State, uint32_t);
        case 1: // Number of address indices
            CALL_SUBPARSER(uint32State, uint32_t);
            state->address_index_n = state->uint32State.val;
            state->state++;
            INIT_SUBPARSER(uint32State, uint32_t);
        case 2: // Address indices
            while (true) {
                CALL_SUBPARSER(uint32State, uint32_t);
                state->address_index_i++;
                PRINTF("Address Index %d: %d\n", state->address_index_i, state->uint32State.val);
                if (state->address_index_i == state->address_index_n) {
                    sub_rv = PARSE_RV_DONE;
                    break;
                }
                INIT_SUBPARSER(addressState, Address);
            }
            break; // Forward the break up.
    }

    return sub_rv;
}


void init_Input(struct Input_state *const state) {
    state->state = 0;
    INIT_SUBPARSER(uint32State, uint32_t);
}

enum parse_rv parse_Input(struct Input_state *const state, parser_meta_state_t *const meta) {
    enum parse_rv sub_rv = PARSE_RV_INVALID;

    switch (state->state) {
        case 0:
            CALL_SUBPARSER(uint32State, uint32_t);
            state->type = state->uint32State.val;
            state->state++;
            switch (state->type) {
                default: REJECT("Unrecognized input type");
                case 0x00000005: // SECP256K1 transfer input
                    INIT_SUBPARSER(secp256k1TransferInput, SECP256K1TransferInput);
            }
        case 1:
            switch (state->type) {
                default: REJECT("Unrecognized input type");
                case 0x00000005: // SECP256K1 transfer input
                    PRINTF("SECP256K1 Input\n");
                    CALL_SUBPARSER(secp256k1TransferInput, SECP256K1TransferInput);
            }
    }

    return sub_rv;
}

void init_TransferableInput(struct TransferableInput_state *const state) {
    state->state = 0;
    INIT_SUBPARSER(id32State, Id32);
}

enum parse_rv parse_TransferableInput(struct TransferableInput_state *const state, parser_meta_state_t *const meta) {
    enum parse_rv sub_rv = PARSE_RV_INVALID;
    switch (state->state) {
        case 0: // tx_id
            CALL_SUBPARSER(id32State, Id32);
            state->state++;
            PRINTF("TX_ID: %.*h\n", 32, state->id32State.buf);
            INIT_SUBPARSER(uint32State, uint32_t);
        case 1: // utxo_index
            CALL_SUBPARSER(uint32State, uint32_t);
            PRINTF("UTXO_INDEX: %u\n", state->uint32State.val);
            state->state++;
            INIT_SUBPARSER(id32State, Id32);
            PRINTF("INIT\n");
        case 2: // asset_id
            PRINTF("INIT\n");
            CALL_SUBPARSER(id32State, Id32);
            PRINTF("FOO\n");
            PRINTF("ASSET ID: %u\n", state->uint32State.val);
            check_asset_id(&state->id32State.val, meta);
            state->state++;
            INIT_SUBPARSER(inputState, Input);
        case 3: // Input
            CALL_SUBPARSER(inputState, Input);
    }
    return sub_rv;
}

#define IMPL_ARRAY(name) \
    void init_ ## name ## s (struct name ## s_state *const state) { \
        state->state = 0; \
        state->i = 0; \
        init_uint32_t(&state->len_state); \
    } \
    enum parse_rv parse_ ## name ## s (struct name ## s_state *const state, parser_meta_state_t *const meta) { \
        enum parse_rv sub_rv = PARSE_RV_INVALID; \
        switch (state->state) { \
            case 0: \
                CALL_SUBPARSER(len_state, uint32_t); \
                state->len = READ_UNALIGNED_BIG_ENDIAN(uint32_t, state->len_state.buf); \
                state->state++; \
                if(state->len == 0) break; \
                init_ ## name(&state->item); \
            case 1: \
                while (true) { \
                    PRINTF(#name " %d\n", state->i + 1); \
                    CALL_SUBPARSER(item, name); \
                    state->i++; \
                    if (state->i == state->len) return PARSE_RV_DONE; \
                    init_ ## name(&state->item); \
                } \
                break; \
        } \
        return sub_rv; \
    }

IMPL_ARRAY(TransferableOutput);
IMPL_ARRAY(TransferableInput);

void init_Memo(struct Memo_state *const state) {
    state->state = 0;
    state->n = 0;
    state->i = 0;
    INIT_SUBPARSER(uint32State, uint32_t);
}

enum parse_rv parse_Memo(struct Memo_state *const state, parser_meta_state_t *const meta) {
    enum parse_rv sub_rv = PARSE_RV_INVALID;

    switch (state->state) {
        case 0:
            CALL_SUBPARSER(uint32State, uint32_t);
            state->n = state->uint32State.val;
            state->state++;
        case 1: {
            size_t available = meta->input.length - meta->input.consumed;
            size_t needed = state->n - state->i;
            size_t to_consume = available > needed ? needed : available;
            state->i += to_consume;
            PRINTF("Memo bytes: %.*h\n", to_consume, &meta->input.src[meta->input.consumed]);
            meta->input.consumed += to_consume;
            sub_rv = state->i == state->n ? PARSE_RV_DONE : PARSE_RV_NEED_MORE;
        }
    }

    return sub_rv;
}

void initTransaction(struct TransactionState *const state) {
    state->state = 0;
    init_uint32_t(&state->uint32State);
    cx_sha256_init(&state->hash_state);
}

void update_transaction_hash(cx_sha256_t *const state, uint8_t const *const src, size_t const length) {
    PRINTF("HASH DATA: %d bytes: %.*h\n", length, length, src);
    cx_hash((cx_hash_t *const)state, 0, src, length, NULL, 0);
}

static void strcpy_prompt(char *const out, size_t const out_size, char const *const in) {
    strncpy(out, in, out_size);
}

static bool prompt_fee(parser_meta_state_t *const meta) {
    uint64_t fee = -1; // if this is unset this should be obviously wrong
    PRINTF("inputs: %.*h outpfts: %.*h\n", 8, &meta->sum_of_inputs, 8, &meta->sum_of_outputs);
    if (__builtin_usubll_overflow(meta->sum_of_inputs, meta->sum_of_outputs, &fee)) THROW_(EXC_MEMORY_ERROR, "Difference of outputs from inputs overflowed");
    if (meta->prompt.count >= NUM_ELEMENTS(meta->prompt.entries)) THROW_(EXC_MEMORY_ERROR, "Tried to add a prompt to full queue");
    meta->prompt.labels[meta->prompt.count] = PROMPT("Fee");
    meta->prompt.entries[meta->prompt.count].to_string = nano_avax_to_string_indirect64;
    memcpy(&meta->prompt.entries[meta->prompt.count].data, &fee, sizeof(fee));
    meta->prompt.count++;
    bool should_break = meta->prompt.count >= NUM_ELEMENTS(meta->prompt.entries);
    return should_break;
}

<<<<<<< HEAD
void init_BaseTransaction(struct BaseTransactionState *const state) {
  state->state = 0;
  INIT_SUBPARSER(uint32State, uint32_t);
}

static bool is_pchain_transaction(enum transaction_type_id_t type) {
  switch(type) {
    case TRANSACTION_TYPE_ID_PLATFORM_IMPORT:
      return true;
    case TRANSACTION_TYPE_ID_PLATFORM_EXPORT:
      return true;
    default:
      return false;
  }
}

enum parse_rv parse_BaseTransaction(struct BaseTransactionState *const state, parser_meta_state_t *const meta) {
=======
enum parse_rv parseBaseTransaction(struct TransactionState *const state, parser_meta_state_t *const meta) {
>>>>>>> d8095c0a
    enum parse_rv sub_rv = PARSE_RV_INVALID;
    switch (state->state) {
        case 0: { // Network ID
            CALL_SUBPARSER(uint32State, uint32_t);
            state->state++;
            PRINTF("Network ID: %.*h\n", sizeof(state->uint32State.buf), state->uint32State.buf);
            meta->network_id = parse_network_id(state->uint32State.val);
            INIT_SUBPARSER(id32State, Id32);
        }
        case 1: // blockchain ID
            CALL_SUBPARSER(id32State, Id32);
            PRINTF("Blockchain ID: %.*h\n", 32, state->id32State.buf);
<<<<<<< HEAD
            Id32 const *const blockchain_id = blockchain_id_for_network(meta->network_id);
            if (meta->network_id != NETWORK_ID_LOCAL) {
              if (blockchain_id == NULL)
                REJECT("Blockchain ID for given network ID not found");
              if (is_pchain_transaction(meta->type_id)) {
                PRINTF("Is pchain transaction\n");
                if (!is_pchain(&state->id32State.val))
                  REJECT("Transaction ID indicates P-chain but blockchain ID is is not 0");
              } else {
                PRINTF("type_id: %x\n", meta->type_id);
                if (memcmp(blockchain_id, &state->id32State.val, sizeof(state->id32State.val)) != 0)
                  REJECT("Blockchain ID did not match expected value for network ID");
              }
            }
=======
            network_info_t const *const network_info = network_info_from_network_id(meta->network_id);
            if (network_info == NULL)
              REJECT("Blockchain ID for given network ID not found");
            if (memcmp(network_info->blockchain_id, &state->id32State.val, sizeof(state->id32State.val)) != 0)
              REJECT("Blockchain ID did not match expected value for network ID");
>>>>>>> d8095c0a
            state->state++;
            INIT_SUBPARSER(outputsState, TransferableOutputs);
        case 2: // outputs
            CALL_SUBPARSER(outputsState, TransferableOutputs);
            PRINTF("Done with outputs\n");
            state->state++;
            INIT_SUBPARSER(inputsState, TransferableInputs);
        case 3: { // inputs
            CALL_SUBPARSER(inputsState, TransferableInputs);
            PRINTF("Done with inputs\n");
            state->state++;
            INIT_SUBPARSER(memoState, Memo);
        }
        case 4: // memo
            CALL_SUBPARSER(memoState, Memo);
            PRINTF("Done with memo;\n");
            state->state++;
        case 5:
            PRINTF("Done\n");
            sub_rv = PARSE_RV_DONE;
    }
    return sub_rv;
}

static bool is_pchain(const uint8_t *buff) {
  const size_t chain_size = 32;
  uint8_t pchain_id[chain_size];
  // pchain id is 32 0x00s
  memset(pchain_id, 0, 32);
  return memcmp(buff, pchain_id, chain_size) == 0;
}

void init_ImportTransaction(struct ImportTransactionState *const state) {
  state->state = 0;
  INIT_SUBPARSER(uint32State, uint32_t);
}

enum parse_rv parse_ImportTransaction(struct ImportTransactionState *const state, parser_meta_state_t *const meta) {
    enum parse_rv sub_rv = PARSE_RV_INVALID;
      switch (state->state) {
        case 0: // ChainID
            CALL_SUBPARSER(id32State, Id32);
<<<<<<< HEAD
            if(is_pchain_transaction(meta->type_id)) {
              if(memcmp(blockchain_id_for_network(meta->network_id), state->id32State.buf, 32))
                REJECT("Invalid XChain ID");
            } else {
              if(! is_pchain(state->id32State.buf)) REJECT("Invalid PChain ID");
            }
=======
            PRINTF("Blockchain ID: %.*h\n", 32, state->id32State.buf);
            network_info_t const *const network_info = network_info_from_network_id(meta->network_id);
            if (network_info == NULL)
              REJECT("Blockchain ID for given network ID not found");
            if (memcmp(network_info->blockchain_id, &state->id32State.val, sizeof(state->id32State.val)) != 0)
              REJECT("Blockchain ID did not match expected value for network ID");
>>>>>>> d8095c0a
            state->state++;
            INIT_SUBPARSER(inputsState, TransferableInputs);
            PRINTF("Done with ChainID;\n");

        case 1: { // PChain
            meta->swap_output = true;
            CALL_SUBPARSER(inputsState, TransferableInputs);
            state->state++;
            PRINTF("Done with PChain Address\n");
            break;
        }
        case 2:
             // This is bc we call the parser recursively, and, at the end, it gets called with
             // nothing to parse...But it exits without unwinding the stack, so if we are here,
             // we need to set this in order to exit properly
            sub_rv = PARSE_RV_DONE;
    }
    return sub_rv;
}

void init_ExportTransaction(struct ExportTransactionState *const state) {
  state->state = 0;
  INIT_SUBPARSER(uint32State, uint32_t);
}

enum parse_rv parse_ExportTransaction(struct ExportTransactionState *const state, parser_meta_state_t *const meta) {
    enum parse_rv sub_rv = PARSE_RV_INVALID;
    switch (state->state) {
<<<<<<< HEAD
        case 0: // ChainID
=======
        case 2: { // Network ID
            INIT_SUBPARSER(uint32State, uint32_t);
            CALL_SUBPARSER(uint32State, uint32_t);
            state->state++;
            PRINTF("Network ID: %.*h\n", sizeof(state->uint32State.buf), state->uint32State.buf);
            meta->network_id = parse_network_id(state->uint32State.val);
            INIT_SUBPARSER(id32State, Id32);
        }
        case 3: // blockchain ID
            CALL_SUBPARSER(id32State, Id32);
            PRINTF("Blockchain ID: %.*h\n", 32, state->id32State.buf);
            network_info_t const *const network_info = network_info_from_network_id(meta->network_id);
            if (network_info == NULL)
              REJECT("Blockchain ID for given network ID not found");
            if (memcmp(network_info->blockchain_id, &state->id32State.val, sizeof(state->id32State.val)) != 0)
              REJECT("Blockchain ID did not match expected value for network ID");
            state->state++;
            INIT_SUBPARSER(outputsState, TransferableOutputs);
        case 4: // outputs
            CALL_SUBPARSER(outputsState, TransferableOutputs);
            PRINTF("Done with outputs\n");
            state->state++;
            INIT_SUBPARSER(inputsState, TransferableInputs);
        case 5: { // inputs
            CALL_SUBPARSER(inputsState, TransferableInputs);
            PRINTF("Done with inputs\n");
            state->state++;
            INIT_SUBPARSER(memoState, Memo);
        }
        case 6: // memo
            CALL_SUBPARSER(memoState, Memo);
            PRINTF("Done with memo;\n");
            state->state++;
            INIT_SUBPARSER(id32State, Id32);
        case 7: // ChainID
>>>>>>> d8095c0a
            CALL_SUBPARSER(id32State, Id32);
            if(!is_pchain(state->id32State.buf)) REJECT("Invalid PChain ID");
            state->state++;
            INIT_SUBPARSER(outputsState, TransferableOutputs);
            PRINTF("Done with ChainID;\n");

        case 1: {// PChain Dst
            meta->swap_output = true;
            CALL_SUBPARSER(outputsState, TransferableOutputs);
            state->state++;
            PRINTF("Done with PChain Address\n");
            break;
        }
        case 2:
             // This is bc we call the parser recursively, and, at the end, it gets called with
             // nothing to parse...But it exits without unwinding the stack, so if we are here,
             // we need to set this in order to exit properly
            sub_rv = PARSE_RV_DONE;
    }
    return sub_rv;
}

void init_Validator(struct Validator_state *const state) {
  state->state=0;
  INIT_SUBPARSER(addressState, Address);
}

enum parse_rv parse_Validator(struct Validator_state *const state, parser_meta_state_t *const meta) {
  enum parse_rv sub_rv = PARSE_RV_INVALID;
  switch(state->state) {
    case 0:
      CALL_SUBPARSER(addressState, Address);
      state->state++;
      PRINTF("Address: %.*h\n", 20, state->addressState.buf);
      
      address_prompt_t pkh_prompt;
      pkh_prompt.network_id = meta->network_id;
      memcpy(&pkh_prompt.address, &state->addressState.val, sizeof(pkh_prompt.address));
      INIT_SUBPARSER(uint64State, uint64_t);
      if (ADD_PROMPT("Validator", &pkh_prompt, sizeof(address_prompt_t), output_address_to_string)) break;
    case 1:
      CALL_SUBPARSER(uint64State, uint64_t);
      state->state++;
      INIT_SUBPARSER(uint64State, uint64_t);
      if (ADD_PROMPT("Start time", &state->uint64State.val, sizeof(uint64_t), number_to_string_indirect64)) break;
    case 2:
      CALL_SUBPARSER(uint64State, uint64_t);
      state->state++;
      INIT_SUBPARSER(uint64State, uint64_t);
      if (ADD_PROMPT("End time", &state->uint64State.val, sizeof(uint64_t), number_to_string_indirect64)) break;
    case 3:
      CALL_SUBPARSER(uint64State, uint64_t);
      PRINTF("Weight: %.*h\n", 8, state->uint64State.buf);
      state->state++;
      if (ADD_PROMPT("Weight", &state->uint64State.val, sizeof(uint64_t), number_to_string_indirect64)) break;
    case 4:
      return PARSE_RV_DONE;
  }
  return sub_rv;
}

void init_AddValidatorTransaction(struct AddValidatorTransactionState *const state) {
  state->state = 0;
  INIT_SUBPARSER(validatorState, Validator);
}

// Also covers AddDelegator transactions; the structure is identical but
// thresholds and result are different. We've already notified the user of
// which we are doing before we reach this stage.
enum parse_rv parse_AddValidatorTransaction(struct AddValidatorTransactionState
    *const state, parser_meta_state_t *const meta) {
    enum parse_rv sub_rv = PARSE_RV_INVALID;
    switch (state->state) {
        case 0: // ChainID
          CALL_SUBPARSER(validatorState, Validator);
          state->state++;
          INIT_SUBPARSER(outputsState, TransferableOutputs);
          PRINTF("Done with ChainID;\n");

        case 1: {// Value
            meta->swap_output = true;
            CALL_SUBPARSER(outputsState, TransferableOutputs);
            state->state++;
            PRINTF("Done with PChain Address\n");
            INIT_SUBPARSER(ownersState, SECP256K1OutputOwners);
        }
        case 2: {
            CALL_SUBPARSER(ownersState, SECP256K1OutputOwners);
            state->state++;
            INIT_SUBPARSER(uint32State, uint32_t);
                }
        case 3: {
            // Add delegator transactions don't include shares.
            if(meta->type_id==TRANSACTION_TYPE_ID_ADD_DELEGATOR) {
              sub_rv = PARSE_RV_DONE;
              state->state++;
              break;
            }
            CALL_SUBPARSER(uint32State, uint32_t);
            state->state++;
            if(ADD_PROMPT("Delegation Fee", &state->uint32State.val, sizeof(uint32_t), number_to_string_indirect32)) break;
                }
        case 4:
             // This is bc we call the parser recursively, and, at the end, it gets called with
             // nothing to parse...But it exits without unwinding the stack, so if we are here,
             // we need to set this in order to exit properly
            sub_rv = PARSE_RV_DONE;
    }
    return sub_rv;
}

static char const transactionLabel[] = "Transaction";
static char const importLabel[] = "Import";
static char const exportLabel[] = "Export";
static char const validateLabel[] = "Add Validator";
static char const delegateLabel[] = "Add Delegator";

typedef struct { char const* label; size_t label_size; } label_t;

static label_t type_id_to_label(enum transaction_type_id_t type_id) {
  switch (type_id) {
    case TRANSACTION_TYPE_ID_BASE: return (label_t) { .label = transactionLabel, .label_size = sizeof(transactionLabel) };
    case TRANSACTION_TYPE_ID_IMPORT: return (label_t) { .label = importLabel, .label_size = sizeof(importLabel) };
    case TRANSACTION_TYPE_ID_EXPORT: return (label_t) { .label = exportLabel, .label_size = sizeof(exportLabel) };
    case TRANSACTION_TYPE_ID_PLATFORM_IMPORT: return (label_t) { .label = importLabel, .label_size = sizeof(importLabel) };
    case TRANSACTION_TYPE_ID_PLATFORM_EXPORT: return (label_t) { .label = exportLabel, .label_size = sizeof(exportLabel) };
    case TRANSACTION_TYPE_ID_ADD_VALIDATOR:
                                              return (label_t) { .label = validateLabel, .label_size = sizeof(validateLabel) };
    case TRANSACTION_TYPE_ID_ADD_DELEGATOR:
                                              return (label_t) { .label = delegateLabel, .label_size = sizeof(delegateLabel) };
    default:
                                              PRINTF("WTF\n");
      THROW(EXC_PARSE_ERROR);
  }
}

enum parse_rv parseTransaction(struct TransactionState *const state, parser_meta_state_t *const meta) {
    check_null(state);
    check_null(meta);
    check_null(meta->input.src);

    PRINTF("***Parse Transaction***\n");
    enum parse_rv sub_rv = PARSE_RV_INVALID;
    size_t const start_consumed = meta->input.consumed;
    switch (state->state) {
        case 0: // codec ID
            CALL_SUBPARSER(uint16State, uint16_t);
            PRINTF("Codec ID: %d\n", state->uint16State.val);
            if (state->uint16State.val != 0) REJECT("Only codec ID 0 is supported");
            state->state++;
            INIT_SUBPARSER(uint32State, uint32_t);
        case 1: { // type ID
            CALL_SUBPARSER(uint32State, uint32_t);
            state->type = state->uint32State.val;

            // Rejects invalid tx types
            meta->type_id = convert_type_id_to_type(state->type);
            state->state++;
            PRINTF("Type ID: %.*h\n", sizeof(state->uint32State.buf), state->uint32State.buf);

            label_t label = type_id_to_label(meta->type_id);
            INIT_SUBPARSER(baseTxState, BaseTransaction);
            if (ADD_PROMPT("Sign", label.label, label.label_size, strcpy_prompt)) break;
        }
        case 2: { // Base transaction
            CALL_SUBPARSER(baseTxState, BaseTransaction);
            state->state++;
            switch(meta->type_id) {
              case TRANSACTION_TYPE_ID_BASE:
                break;
              case TRANSACTION_TYPE_ID_IMPORT:
                INIT_SUBPARSER(importTxState, ImportTransaction);
                break;
              case TRANSACTION_TYPE_ID_EXPORT:
                INIT_SUBPARSER(exportTxState, ExportTransaction);
                break;
              case TRANSACTION_TYPE_ID_ADD_VALIDATOR:
              case TRANSACTION_TYPE_ID_ADD_DELEGATOR:
                INIT_SUBPARSER(addValidatorTxState, AddValidatorTransaction);
                break;
              case TRANSACTION_TYPE_ID_PLATFORM_IMPORT:
                INIT_SUBPARSER(importTxState, ImportTransaction);
                break;
              case TRANSACTION_TYPE_ID_PLATFORM_EXPORT:
                INIT_SUBPARSER(exportTxState, ExportTransaction);
                break;
              default:
                REJECT("Only base, export, and import transactions are supported");
            }
        }
        case 3: {
            switch (meta->type_id) {
              case TRANSACTION_TYPE_ID_BASE:
                sub_rv = PARSE_RV_DONE;
                break;
              case TRANSACTION_TYPE_ID_IMPORT:
                CALL_SUBPARSER(importTxState, ImportTransaction);
                break;
              case TRANSACTION_TYPE_ID_EXPORT:
                CALL_SUBPARSER(exportTxState, ExportTransaction);
                break;
              case TRANSACTION_TYPE_ID_ADD_VALIDATOR:
              case TRANSACTION_TYPE_ID_ADD_DELEGATOR:
                CALL_SUBPARSER(addValidatorTxState, AddValidatorTransaction);
                break;
              case TRANSACTION_TYPE_ID_PLATFORM_IMPORT:
                CALL_SUBPARSER(importTxState, ImportTransaction);
                break;
              case TRANSACTION_TYPE_ID_PLATFORM_EXPORT:
                CALL_SUBPARSER(exportTxState, ExportTransaction);
                break;
              default:
                REJECT("Only base, export, and import transactions are supported");
            }
            BUBBLE_SWITCH_BREAK;
            state->state++;
                }
        case 4: {
                  bool should_break = prompt_fee(meta);
                  sub_rv = PARSE_RV_PROMPT;
                  state->state++;
                  if (should_break) break;
                }
        case 5:
                return PARSE_RV_DONE;
    }
    PRINTF("Consumed %d bytes of input so far\n", meta->input.consumed);
    update_transaction_hash(&state->hash_state, &meta->input.src[start_consumed], meta->input.consumed - start_consumed);
    return sub_rv;
<<<<<<< HEAD
}

char const *network_id_string(network_id_t const network_id) {
    switch (network_id) {
        case NETWORK_ID_MAINNET: return "mainnet";
        case NETWORK_ID_CASCADE: return "cascade";
        case NETWORK_ID_DENALI: return "denali";
        case NETWORK_ID_EVEREST: return "everest";
        case NETWORK_ID_FUJI: return "fuji";
        case NETWORK_ID_LOCAL: return "local";
        case NETWORK_ID_UNITTEST: return "unittest";
        default: return NULL;
    }
}

Id32 const *blockchain_id_for_network(network_id_t const network_id) {
    switch (network_id) {
      /* X-macro invocation; see network_blockchain_ids.h */
#define NET_AND_CHAIN_ID(net_id, ...) \
      case net_id: { \
                     static Id32 const id = { . val = { __VA_ARGS__ } }; \
                     return &id; \
                   }
#include "network_blockchain_ids.h"
#undef NET_AND_CHAIN_ID
        default: return NULL;
    }
}

static network_id_t network_id_from_chain_id(const uint8_t *buff) {
  /* If this ever collides, we'll get a compile error; at that point, most
   * likely we just need to extend to the first two bytes of buff, but in the
   * worst case we might just need to do something fancier than this lookup. */
  switch(buff[0]){
    /* X-macro invocation; see network_blockchain_ids.h */
#define NET_AND_CHAIN_ID(net_id, chain_id_first_byte, ...) \
    case chain_id_first_byte: { \
                                static const uint8_t cmp_buff[] = { __VA_ARGS__ }; \
                                if(!memcmp(&buff[1], (uint8_t*) PIC(cmp_buff), 31)) { \
                                  return net_id; \
                                } else { \
                                  PRINTF("WTF2\n"); \
                                  THROW(EXC_PARSE_ERROR); \
                                } \
                                break; \
                              }
#include "network_blockchain_ids.h"
#undef NET_AND_CHAIN_ID
    default:
      PRINTF("WTF3\n");
      THROW(EXC_PARSE_ERROR);
  }
=======
>>>>>>> d8095c0a
}<|MERGE_RESOLUTION|>--- conflicted
+++ resolved
@@ -28,7 +28,7 @@
 #define INIT_SUBPARSER(subFieldName, subParser) \
     init_ ## subParser(&state->subFieldName);
 
-static bool is_pchain(const uint8_t *blockchain_id);
+static bool is_pchain(blockchain_id_t blockchain_id);
 
 static void check_asset_id(Id32 const *const asset_id, parser_meta_state_t *const meta) {
     check_null(asset_id);
@@ -173,8 +173,9 @@
                 output_prompt.network_id = meta->network_id;
                 memcpy(&output_prompt.address, &state->addressState.val, sizeof(output_prompt.address));
                 // TODO: We can get rid of this if we add back the P/X- in front of an address
-<<<<<<< HEAD
-                if(meta->swap_output) {
+                if (memcmp(state->addressState.buf, global.apdu.u.sign.change_address, sizeof(public_key_hash_t)) == 0) {
+                  // skip change address
+                } else if(meta->swap_output) {
                   switch(meta->type_id) {
                     case TRANSACTION_TYPE_ID_EXPORT:
                         should_break = ADD_PROMPT(
@@ -184,7 +185,6 @@
                             );
                         break;
                     case TRANSACTION_TYPE_ID_PLATFORM_EXPORT:
-                        PRINTF("WAT\n");
                         should_break = ADD_PROMPT(
                             "P to X chain",
                             &output_prompt, sizeof(output_prompt),
@@ -227,22 +227,6 @@
 
                 if (state->address_i == state->address_n) {
                     state->state++;
-=======
-                if (memcmp(state->addressState.buf, global.apdu.u.sign.change_address, sizeof(public_key_hash_t)) == 0) {
-                    // skip change address
-                } else if(meta->type_id == TRANSACTION_TYPE_ID_EXPORT && meta->swap_output) {
-                  should_break = ADD_PROMPT(
-                      "X to P chain",
-                      &output_prompt, sizeof(output_prompt),
-                      output_prompt_to_string
-                  );
-                } else if(meta->type_id == TRANSACTION_TYPE_ID_IMPORT ) {
-                  should_break = ADD_PROMPT(
-                      "From P chain",
-                      &output_prompt, sizeof(output_prompt),
-                      output_prompt_to_string
-                  );
->>>>>>> d8095c0a
                 } else {
                     INIT_SUBPARSER(addressState, Address);
                 }
@@ -295,7 +279,7 @@
             bool should_break = false;
             while (state->state == 4 && !should_break) {
                 CALL_SUBPARSER(addressState, Address);
-                
+
                 PRINTF("Got an address\n");
                 state->address_i++;
 
@@ -563,7 +547,6 @@
     return should_break;
 }
 
-<<<<<<< HEAD
 void init_BaseTransaction(struct BaseTransactionState *const state) {
   state->state = 0;
   INIT_SUBPARSER(uint32State, uint32_t);
@@ -581,9 +564,6 @@
 }
 
 enum parse_rv parse_BaseTransaction(struct BaseTransactionState *const state, parser_meta_state_t *const meta) {
-=======
-enum parse_rv parseBaseTransaction(struct TransactionState *const state, parser_meta_state_t *const meta) {
->>>>>>> d8095c0a
     enum parse_rv sub_rv = PARSE_RV_INVALID;
     switch (state->state) {
         case 0: { // Network ID
@@ -596,28 +576,16 @@
         case 1: // blockchain ID
             CALL_SUBPARSER(id32State, Id32);
             PRINTF("Blockchain ID: %.*h\n", 32, state->id32State.buf);
-<<<<<<< HEAD
-            Id32 const *const blockchain_id = blockchain_id_for_network(meta->network_id);
-            if (meta->network_id != NETWORK_ID_LOCAL) {
-              if (blockchain_id == NULL)
-                REJECT("Blockchain ID for given network ID not found");
-              if (is_pchain_transaction(meta->type_id)) {
-                PRINTF("Is pchain transaction\n");
-                if (!is_pchain(&state->id32State.val))
-                  REJECT("Transaction ID indicates P-chain but blockchain ID is is not 0");
-              } else {
-                PRINTF("type_id: %x\n", meta->type_id);
-                if (memcmp(blockchain_id, &state->id32State.val, sizeof(state->id32State.val)) != 0)
-                  REJECT("Blockchain ID did not match expected value for network ID");
-              }
-            }
-=======
-            network_info_t const *const network_info = network_info_from_network_id(meta->network_id);
-            if (network_info == NULL)
-              REJECT("Blockchain ID for given network ID not found");
-            if (memcmp(network_info->blockchain_id, &state->id32State.val, sizeof(state->id32State.val)) != 0)
-              REJECT("Blockchain ID did not match expected value for network ID");
->>>>>>> d8095c0a
+            const blockchain_id_t *const blockchain_id = &network_info_from_network_id_not_null(meta->network_id)->blockchain_id;
+            if (is_pchain_transaction(meta->type_id)) {
+              PRINTF("Is pchain transaction\n");
+              if (!is_pchain(&state->id32State.val))
+                REJECT("Transaction ID indicates P-chain but blockchain ID is is not 0");
+            } else {
+              PRINTF("type_id: %x\n", meta->type_id);
+              if (memcmp(blockchain_id, &state->id32State.val, sizeof(state->id32State.val)) != 0)
+                REJECT("Blockchain ID did not match expected value for network ID");
+            }
             state->state++;
             INIT_SUBPARSER(outputsState, TransferableOutputs);
         case 2: // outputs
@@ -642,12 +610,11 @@
     return sub_rv;
 }
 
-static bool is_pchain(const uint8_t *buff) {
-  const size_t chain_size = 32;
-  uint8_t pchain_id[chain_size];
-  // pchain id is 32 0x00s
-  memset(pchain_id, 0, 32);
-  return memcmp(buff, pchain_id, chain_size) == 0;
+static bool is_pchain(blockchain_id_t blockchain_id) {
+  for (unsigned int i = 0; i < sizeof(*blockchain_id); i++)
+    if (blockchain_id[i] != 0)
+      return false;
+  return true;
 }
 
 void init_ImportTransaction(struct ImportTransactionState *const state) {
@@ -660,21 +627,12 @@
       switch (state->state) {
         case 0: // ChainID
             CALL_SUBPARSER(id32State, Id32);
-<<<<<<< HEAD
             if(is_pchain_transaction(meta->type_id)) {
-              if(memcmp(blockchain_id_for_network(meta->network_id), state->id32State.buf, 32))
+              if(memcmp(network_info_from_network_id_not_null(meta->network_id)->blockchain_id, state->id32State.buf, sizeof(blockchain_id_t)))
                 REJECT("Invalid XChain ID");
             } else {
               if(! is_pchain(state->id32State.buf)) REJECT("Invalid PChain ID");
             }
-=======
-            PRINTF("Blockchain ID: %.*h\n", 32, state->id32State.buf);
-            network_info_t const *const network_info = network_info_from_network_id(meta->network_id);
-            if (network_info == NULL)
-              REJECT("Blockchain ID for given network ID not found");
-            if (memcmp(network_info->blockchain_id, &state->id32State.val, sizeof(state->id32State.val)) != 0)
-              REJECT("Blockchain ID did not match expected value for network ID");
->>>>>>> d8095c0a
             state->state++;
             INIT_SUBPARSER(inputsState, TransferableInputs);
             PRINTF("Done with ChainID;\n");
@@ -703,45 +661,7 @@
 enum parse_rv parse_ExportTransaction(struct ExportTransactionState *const state, parser_meta_state_t *const meta) {
     enum parse_rv sub_rv = PARSE_RV_INVALID;
     switch (state->state) {
-<<<<<<< HEAD
         case 0: // ChainID
-=======
-        case 2: { // Network ID
-            INIT_SUBPARSER(uint32State, uint32_t);
-            CALL_SUBPARSER(uint32State, uint32_t);
-            state->state++;
-            PRINTF("Network ID: %.*h\n", sizeof(state->uint32State.buf), state->uint32State.buf);
-            meta->network_id = parse_network_id(state->uint32State.val);
-            INIT_SUBPARSER(id32State, Id32);
-        }
-        case 3: // blockchain ID
-            CALL_SUBPARSER(id32State, Id32);
-            PRINTF("Blockchain ID: %.*h\n", 32, state->id32State.buf);
-            network_info_t const *const network_info = network_info_from_network_id(meta->network_id);
-            if (network_info == NULL)
-              REJECT("Blockchain ID for given network ID not found");
-            if (memcmp(network_info->blockchain_id, &state->id32State.val, sizeof(state->id32State.val)) != 0)
-              REJECT("Blockchain ID did not match expected value for network ID");
-            state->state++;
-            INIT_SUBPARSER(outputsState, TransferableOutputs);
-        case 4: // outputs
-            CALL_SUBPARSER(outputsState, TransferableOutputs);
-            PRINTF("Done with outputs\n");
-            state->state++;
-            INIT_SUBPARSER(inputsState, TransferableInputs);
-        case 5: { // inputs
-            CALL_SUBPARSER(inputsState, TransferableInputs);
-            PRINTF("Done with inputs\n");
-            state->state++;
-            INIT_SUBPARSER(memoState, Memo);
-        }
-        case 6: // memo
-            CALL_SUBPARSER(memoState, Memo);
-            PRINTF("Done with memo;\n");
-            state->state++;
-            INIT_SUBPARSER(id32State, Id32);
-        case 7: // ChainID
->>>>>>> d8095c0a
             CALL_SUBPARSER(id32State, Id32);
             if(!is_pchain(state->id32State.buf)) REJECT("Invalid PChain ID");
             state->state++;
@@ -776,7 +696,7 @@
       CALL_SUBPARSER(addressState, Address);
       state->state++;
       PRINTF("Address: %.*h\n", 20, state->addressState.buf);
-      
+
       address_prompt_t pkh_prompt;
       pkh_prompt.network_id = meta->network_id;
       memcpy(&pkh_prompt.address, &state->addressState.val, sizeof(pkh_prompt.address));
@@ -971,59 +891,4 @@
     PRINTF("Consumed %d bytes of input so far\n", meta->input.consumed);
     update_transaction_hash(&state->hash_state, &meta->input.src[start_consumed], meta->input.consumed - start_consumed);
     return sub_rv;
-<<<<<<< HEAD
-}
-
-char const *network_id_string(network_id_t const network_id) {
-    switch (network_id) {
-        case NETWORK_ID_MAINNET: return "mainnet";
-        case NETWORK_ID_CASCADE: return "cascade";
-        case NETWORK_ID_DENALI: return "denali";
-        case NETWORK_ID_EVEREST: return "everest";
-        case NETWORK_ID_FUJI: return "fuji";
-        case NETWORK_ID_LOCAL: return "local";
-        case NETWORK_ID_UNITTEST: return "unittest";
-        default: return NULL;
-    }
-}
-
-Id32 const *blockchain_id_for_network(network_id_t const network_id) {
-    switch (network_id) {
-      /* X-macro invocation; see network_blockchain_ids.h */
-#define NET_AND_CHAIN_ID(net_id, ...) \
-      case net_id: { \
-                     static Id32 const id = { . val = { __VA_ARGS__ } }; \
-                     return &id; \
-                   }
-#include "network_blockchain_ids.h"
-#undef NET_AND_CHAIN_ID
-        default: return NULL;
-    }
-}
-
-static network_id_t network_id_from_chain_id(const uint8_t *buff) {
-  /* If this ever collides, we'll get a compile error; at that point, most
-   * likely we just need to extend to the first two bytes of buff, but in the
-   * worst case we might just need to do something fancier than this lookup. */
-  switch(buff[0]){
-    /* X-macro invocation; see network_blockchain_ids.h */
-#define NET_AND_CHAIN_ID(net_id, chain_id_first_byte, ...) \
-    case chain_id_first_byte: { \
-                                static const uint8_t cmp_buff[] = { __VA_ARGS__ }; \
-                                if(!memcmp(&buff[1], (uint8_t*) PIC(cmp_buff), 31)) { \
-                                  return net_id; \
-                                } else { \
-                                  PRINTF("WTF2\n"); \
-                                  THROW(EXC_PARSE_ERROR); \
-                                } \
-                                break; \
-                              }
-#include "network_blockchain_ids.h"
-#undef NET_AND_CHAIN_ID
-    default:
-      PRINTF("WTF3\n");
-      THROW(EXC_PARSE_ERROR);
-  }
-=======
->>>>>>> d8095c0a
 }