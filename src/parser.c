--- conflicted
+++ resolved
@@ -467,15 +467,7 @@
     return sub_rv;
 }
 
-<<<<<<< HEAD
-void init_StakeableLockInput(struct StakeableLockInput_state *const state){ 
-=======
-
-void init_Locked_TransferableInput(struct Locked_TransferableInput_state *const state);
-enum parse_rv parse_Locked_TransferableInput(struct Locked_TransferableInput_state *const state, parser_meta_state_t *const meta);
-
 void init_StakeableLockInput(struct StakeableLockInput_state *const state){
->>>>>>> 881a391d
     state->state=0;
     INIT_SUBPARSER(uint64State, uint64_t);
 }
@@ -487,20 +479,14 @@
         CALL_SUBPARSER(uint64State, uint64_t);
         PRINTF("StakeableLockInput locktime: %.*h\n", 8, state->uint64State.buf);
         state->state++;
-<<<<<<< HEAD
         INIT_SUBPARSER(uint32State, uint32_t);
-      case 1: // Parse the type field of the nested output here, rather than dispatching through Output.
+      case 1: // Parse the type field of the nested input here, rather than dispatching through Output.
         CALL_SUBPARSER(uint32State, uint32_t);
         if(state->uint32State.val != 0x00000005) REJECT("Can only parse SECP256K1TransferableInput nested in StakeableLockInput");
         state->state++;
         INIT_SUBPARSER(secp256k1TransferInput, SECP256K1TransferInput);
-      case 2: // nested TransferrableOutput
+      case 2: // nested Input
         CALL_SUBPARSER(secp256k1TransferInput, SECP256K1TransferInput);
-=======
-        INIT_SUBPARSER(inputState, Locked_TransferableInput);
-      case 1: // nested TransferrableInput
-        CALL_SUBPARSER(inputState, Locked_TransferableInput); // Expanded call, we need to cast here.
->>>>>>> 881a391d
     }
     return sub_rv;
 }
