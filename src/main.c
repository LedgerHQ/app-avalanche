#include "apdu.h"
#include "globals.h"
#include "memory.h"

__attribute__((noreturn))
void app_main(void) {
    // TODO: Consider using static initialization of a const, instead of this
    for (size_t i = 0; i < NUM_ELEMENTS(global.handlers); i++) {
        global.handlers[i] = handle_apdu_error;
    }
    global.handlers[APDU_INS(INS_VERSION)] = handle_apdu_version;
<<<<<<< HEAD
    //global.handlers[APDU_INS(INS_GET_WALLET_ID)] = handle_apdu_get_public_key;
    //global.handlers[APDU_INS(INS_PROMPT_PUBLIC_KEY)] = handle_apdu_get_public_key;
    global.handlers[APDU_INS(INS_SIGN)] = handle_apdu_sign;
=======
    global.handlers[APDU_INS(INS_GET_WALLET_ID)] = handle_apdu_get_wallet_id;
    global.handlers[APDU_INS(INS_PROMPT_PUBLIC_KEY)] = handle_apdu_get_public_key;
    //global.handlers[APDU_INS(INS_SIGN)] = handle_apdu_sign;
>>>>>>> a142bba1
    global.handlers[APDU_INS(INS_GIT)] = handle_apdu_git;
    main_loop(global.handlers, sizeof(global.handlers));
}<|MERGE_RESOLUTION|>--- conflicted
+++ resolved
@@ -9,15 +9,9 @@
         global.handlers[i] = handle_apdu_error;
     }
     global.handlers[APDU_INS(INS_VERSION)] = handle_apdu_version;
-<<<<<<< HEAD
-    //global.handlers[APDU_INS(INS_GET_WALLET_ID)] = handle_apdu_get_public_key;
-    //global.handlers[APDU_INS(INS_PROMPT_PUBLIC_KEY)] = handle_apdu_get_public_key;
-    global.handlers[APDU_INS(INS_SIGN)] = handle_apdu_sign;
-=======
     global.handlers[APDU_INS(INS_GET_WALLET_ID)] = handle_apdu_get_wallet_id;
     global.handlers[APDU_INS(INS_PROMPT_PUBLIC_KEY)] = handle_apdu_get_public_key;
-    //global.handlers[APDU_INS(INS_SIGN)] = handle_apdu_sign;
->>>>>>> a142bba1
+    global.handlers[APDU_INS(INS_SIGN)] = handle_apdu_sign;
     global.handlers[APDU_INS(INS_GIT)] = handle_apdu_git;
     main_loop(global.handlers, sizeof(global.handlers));
 }