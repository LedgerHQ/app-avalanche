--- conflicted
+++ resolved
@@ -166,11 +166,7 @@
 #define HAS_DESTINATION_ADDRESS 0x01
 #define HAS_CHANGE_ADDRESS      0x02
 
-<<<<<<< HEAD
-#define MAX_OUTPUTS 0
-=======
-#define MAX_OUTPUTS 3
->>>>>>> e747167a
+#define MAX_OUTPUTS 2
 
 struct parsed_transaction {
     uint64_t total_fee;
