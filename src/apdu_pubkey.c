--- conflicted
+++ resolved
@@ -88,39 +88,22 @@
     ui_prompt(pubkey_labels, ok_cb, cxl_cb);
 }
 
+_Static_assert(sizeof G.prefixed_public_key_hash == 22, "address will be wrong length");
+_Static_assert(sizeof G.prefixed_public_key_hash.entire == 22, "address will be wrong length");
+
 size_t handle_apdu_get_public_key(uint8_t _U_ instruction) {
-    uint8_t *dataBuffer = G_io_apdu_buffer + OFFSET_CDATA;
+    const uint8_t *const dataBuffer = G_io_apdu_buffer + OFFSET_CDATA;
 
     if (READ_UNALIGNED_BIG_ENDIAN(uint8_t, &G_io_apdu_buffer[OFFSET_P1]) != 0)
         THROW(EXC_WRONG_PARAM);
 
     size_t const cdata_size = READ_UNALIGNED_BIG_ENDIAN(uint8_t, &G_io_apdu_buffer[OFFSET_LC]);
-    
+
     read_bip32_path(&G.key, dataBuffer, cdata_size);
 
-<<<<<<< HEAD
-    // write tags
-    G.prefixed_public_key_hash.address_type_is_short = 0x01;
-    G.prefixed_public_key_hash.key_hash_type_is_sighash = 0x00;
-
-    // write public key hash
-    cx_blake2b_init2(
-        &G.hash_state, SIGN_HASH_SIZE * 8,
-        NULL, 0,
-        (const uint8_t *const) blake2b_personalization, sizeof(blake2b_personalization) - 1);
-    cx_hash(
-        (cx_hash_t *)&G.hash_state, 0,
-        (const uint8_t *const) & G.public_key, sizeof(G.public_key),
-        NULL, 0);
-    cx_hash(
-        (cx_hash_t *)&G.hash_state, CX_LAST,
-        NULL, 0,
-        (uint8_t *const) & G.prefixed_public_key_hash.hash, sizeof(G.prefixed_public_key_hash.hash));
-=======
     generate_public_key(&G.public_key, &G.key);
 
-    generate_lock_arg_for_pubkey(&G.public_key, G.public_key_hash);
->>>>>>> ec30232a
+    generate_lock_arg_for_pubkey(&G.public_key, &G.prefixed_public_key_hash.hash);
 
     // instruction == INS_PROMPT_PUBLIC_KEY || instruction == INS_AUTHORIZE_BAKING
     // INS_PROMPT_PUBLIC_KEY
