#include "to_string.h"

#include "apdu.h"
#include "keys.h"
#include "key_macros.h"
#include "globals.h"
#include "bech32encode.h"

#include <string.h>

#define BIP32_HARDENED_PATH_BIT 0x80000000

<<<<<<< HEAD
#define CB58_HASH_CHECKSUM_SIZE 4

void bip32_path_to_pkh_string(char *const out, size_t const out_size, bip32_path_t const *const bip32_path) {
    check_null(out);
    check_null(bip32_path);
    cx_ecfp_public_key_t pubkey;
    generate_public_key(&pubkey, bip32_path);
    public_key_hash_t pkh;
    generate_pkh_for_pubkey(&pubkey, &pkh);
    pkh_to_string(out, out_size, &pkh);
}

static void compute_hash_checksum(uint8_t out[CB58_HASH_CHECKSUM_SIZE], void const *const data, size_t size) {
    check_null(out);
    check_null(data);
    uint8_t checksum[CX_SHA256_SIZE];
    cx_hash_sha256(data, size, checksum, sizeof(checksum));
    memcpy(out, checksum+CX_SHA256_SIZE-CB58_HASH_CHECKSUM_SIZE, CB58_HASH_CHECKSUM_SIZE);
}

void pkh_to_string(char *const out, size_t const out_size, public_key_hash_t const *const payload) {
    check_null(out);
    check_null(payload);
    size_t const binary_cb58_size = sizeof(public_key_hash_t) + CB58_HASH_CHECKSUM_SIZE;
    uint8_t binary_cb58_buf[binary_cb58_size];
    memcpy(binary_cb58_buf, payload, sizeof(public_key_hash_t));
    compute_hash_checksum(binary_cb58_buf + sizeof(public_key_hash_t), payload, sizeof(public_key_hash_t));
    if (out_size < 2) {
        THROW(EXC_MEMORY_ERROR);
    }
    out[0] = 'X';
    out[1] = '-';
    size_t b58_out_size = out_size - 2;
    if (!b58enc(&out[2], &b58_out_size, binary_cb58_buf, binary_cb58_size)) {
        THROW(EXC_MEMORY_ERROR);
    }
=======
void pkh_to_string(char *out, size_t out_size,
                   const char *hrp, size_t hrp_size,
                   const public_key_hash_t *const payload) {
  uint8_t base32_enc[32];
  size_t base32_size = sizeof(base32_enc);

  if (!base32_encode(base32_enc, &base32_size, (const uint8_t *)payload, sizeof(*payload))) {
    THROW(EXC_MEMORY_ERROR);
  }

  if (!bech32_encode(out, &out_size, hrp, hrp_size, base32_enc, base32_size)) {
    THROW(EXC_MEMORY_ERROR);
  }
>>>>>>> 9e8aa8bd
}

static inline void bound_check_buffer(size_t const counter, size_t const size) {
    if (counter >= size) {
        THROW(EXC_MEMORY_ERROR);
    }
}

void bip32_path_to_string(char *const out, size_t const out_size, bip32_path_t const *const path) {
    check_null(out);
    check_null(path);
    size_t out_current_offset = 0;
    for (int i = 0; i < MAX_BIP32_PATH && i < path->length; i++) {
        bool const is_hardened = path->components[i] & BIP32_HARDENED_PATH_BIT;
        uint32_t const component = path->components[i] & ~BIP32_HARDENED_PATH_BIT;
        number_to_string_indirect32(out + out_current_offset, out_size - out_current_offset, &component);
        out_current_offset = strlen(out);
        if (is_hardened) {
            bound_check_buffer(out_current_offset, out_size);
            out[out_current_offset++] = '\'';
        }
        if (i < path->length - 1) {
            bound_check_buffer(out_current_offset, out_size);
            out[out_current_offset++] = '/';
        }
        bound_check_buffer(out_current_offset, out_size);
        out[out_current_offset] = '\0';
    }
}

// These functions do not output terminating null bytes.

// This function fills digits, potentially with all leading zeroes, from the end of the buffer backwards
// This is intended to be used with a temporary buffer of length MAX_INT_DIGITS
// Returns offset of where it stopped filling in
static inline size_t convert_number(char dest[MAX_INT_DIGITS], uint64_t number, bool leading_zeroes) {
    check_null(dest);
    char *const end = dest + MAX_INT_DIGITS;
    for (char *ptr = end - 1; ptr >= dest; ptr--) {
        *ptr = '0' + number % 10;
        number /= 10;
        if (!leading_zeroes && number == 0) { // TODO: This is ugly
            return ptr - dest;
        }
    }
    return 0;
}

void number_to_string_indirect64(char *const dest, size_t const buff_size, uint64_t const *const number) {
    check_null(dest);
    check_null(number);
    if (buff_size < MAX_INT_DIGITS + 1)
        THROW(EXC_WRONG_LENGTH); // terminating null
    number_to_string(dest, *number);
}

void number_to_string_indirect32(char *const dest, size_t const buff_size, uint32_t const *const number) {
    check_null(dest);
    check_null(number);
    if (buff_size < MAX_INT_DIGITS + 1)
        THROW(EXC_WRONG_LENGTH); // terminating null
    number_to_string(dest, *number);
}

size_t number_to_string(char *const dest, uint64_t number) {
    check_null(dest);
    char tmp[MAX_INT_DIGITS];
    size_t off = convert_number(tmp, number, false);

    // Copy without leading 0s
    size_t length = sizeof(tmp) - off;
    memcpy(dest, tmp + off, length);
    dest[length] = '\0';
    return length;
}

#define DECIMAL_DIGITS 8

void copy_string(char *const dest, size_t const buff_size, char const *const src) {
    check_null(dest);
    check_null(src);
    char const *const src_in = (char const *)PIC(src);
    // I don't care that we will loop through the string twice, latency is not an issue
    if (strlen(src_in) >= buff_size)
        THROW(EXC_WRONG_LENGTH);
    strcpy(dest, src_in);
}

void bin_to_hex(char *const out, size_t const out_size, uint8_t const *const in, size_t const in_size) {
    check_null(out);
    check_null(in);

    size_t const out_len = in_size * 2;
    if (out_size < out_len + 1)
        THROW(EXC_MEMORY_ERROR);

    char const *const src = (char const *)PIC(in);
    for (size_t i = 0; i < in_size; i++) {
        out[i * 2] = "0123456789ABCDEF"[src[i] >> 4];
        out[i * 2 + 1] = "0123456789ABCDEF"[src[i] & 0x0F];
    }
    out[out_len] = '\0';
}

void buffer_to_hex(char *const out, size_t const out_size, buffer_t const *const in) {
    check_null(out);
    check_null(in);
    buffer_t const *const src = (buffer_t const *)PIC(in);
    bin_to_hex(out, out_size, src->bytes, src->length);
}<|MERGE_RESOLUTION|>--- conflicted
+++ resolved
@@ -10,44 +10,8 @@
 
 #define BIP32_HARDENED_PATH_BIT 0x80000000
 
-<<<<<<< HEAD
 #define CB58_HASH_CHECKSUM_SIZE 4
 
-void bip32_path_to_pkh_string(char *const out, size_t const out_size, bip32_path_t const *const bip32_path) {
-    check_null(out);
-    check_null(bip32_path);
-    cx_ecfp_public_key_t pubkey;
-    generate_public_key(&pubkey, bip32_path);
-    public_key_hash_t pkh;
-    generate_pkh_for_pubkey(&pubkey, &pkh);
-    pkh_to_string(out, out_size, &pkh);
-}
-
-static void compute_hash_checksum(uint8_t out[CB58_HASH_CHECKSUM_SIZE], void const *const data, size_t size) {
-    check_null(out);
-    check_null(data);
-    uint8_t checksum[CX_SHA256_SIZE];
-    cx_hash_sha256(data, size, checksum, sizeof(checksum));
-    memcpy(out, checksum+CX_SHA256_SIZE-CB58_HASH_CHECKSUM_SIZE, CB58_HASH_CHECKSUM_SIZE);
-}
-
-void pkh_to_string(char *const out, size_t const out_size, public_key_hash_t const *const payload) {
-    check_null(out);
-    check_null(payload);
-    size_t const binary_cb58_size = sizeof(public_key_hash_t) + CB58_HASH_CHECKSUM_SIZE;
-    uint8_t binary_cb58_buf[binary_cb58_size];
-    memcpy(binary_cb58_buf, payload, sizeof(public_key_hash_t));
-    compute_hash_checksum(binary_cb58_buf + sizeof(public_key_hash_t), payload, sizeof(public_key_hash_t));
-    if (out_size < 2) {
-        THROW(EXC_MEMORY_ERROR);
-    }
-    out[0] = 'X';
-    out[1] = '-';
-    size_t b58_out_size = out_size - 2;
-    if (!b58enc(&out[2], &b58_out_size, binary_cb58_buf, binary_cb58_size)) {
-        THROW(EXC_MEMORY_ERROR);
-    }
-=======
 void pkh_to_string(char *out, size_t out_size,
                    const char *hrp, size_t hrp_size,
                    const public_key_hash_t *const payload) {
@@ -61,7 +25,6 @@
   if (!bech32_encode(out, &out_size, hrp, hrp_size, base32_enc, base32_size)) {
     THROW(EXC_MEMORY_ERROR);
   }
->>>>>>> 9e8aa8bd
 }
 
 static inline void bound_check_buffer(size_t const counter, size_t const size) {
