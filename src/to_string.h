--- conflicted
+++ resolved
@@ -9,14 +9,9 @@
 #include "ui.h"
 
 void bip32_path_to_string(char *const out, size_t const out_size, bip32_path_t const *const path);
-<<<<<<< HEAD
-void bip32_path_to_pkh_string(char *const out, size_t const out_size, bip32_path_t const *const key);
-void pkh_to_string(char *const out, size_t const out_size, public_key_hash_t const *const payload);
-=======
 void pkh_to_string(char *out, size_t out_size,
                    const char *hrp, size_t hrp_size,
                    const public_key_hash_t *const payload);
->>>>>>> 9e8aa8bd
 
 // dest must be at least MAX_INT_DIGITS
 size_t number_to_string(char *const dest, uint64_t number);
