--- conflicted
+++ resolved
@@ -22,12 +22,8 @@
 };
 
 typedef struct {
-<<<<<<< HEAD
     uint8_t requested_num_signatures;
     bip32_path_t bip32_path_prefix;
-=======
-    bip32_path_t bip32_path;
->>>>>>> 57d6136e
     uint8_t final_hash[SIGN_HASH_SIZE];
     buffer_t final_hash_as_buffer;
 
