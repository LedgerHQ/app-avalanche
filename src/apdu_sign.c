#include "apdu_sign.h"

#include "apdu.h"
#include "globals.h"
#include "key_macros.h"
#include "keys.h"
#include "memory.h"
#include "to_string.h"
#include "protocol.h"
#include "ui.h"

#include "cx.h"
#include "blockchain.h"

#include <string.h>

#define G global.apdu.u.sign

#define PARSE_ERROR() THROW(EXC_PARSE_ERROR)

static inline void conditional_init_hash_state(blake2b_hash_state_t *const state) {
    check_null(state);
    if (!state->initialized) {
        cx_blake2b_init2(&state->state, SIGN_HASH_SIZE * 8, NULL, 0, (uint8_t *)blake2b_personalization,
                         sizeof(blake2b_personalization) - 1);
        state->initialized = true;
    }
}

static void blake2b_incremental_hash(
    /*in*/ uint8_t *const out, size_t const out_size,
    /*in/out*/ blake2b_hash_state_t *const state) {
    check_null(out);
    check_null(state);

    conditional_init_hash_state(state);
    cx_hash((cx_hash_t *)&state->state, 0, out, out_size, NULL, 0);
}

static void blake2b_finish_hash(
    /*out*/ uint8_t *const out, size_t const out_size,
    /*in/out*/ blake2b_hash_state_t *const state) {
    check_null(out);
    check_null(state);

    conditional_init_hash_state(state);
    cx_hash((cx_hash_t *)&state->state, CX_LAST, NULL, 0, out, out_size);
}

static int perform_signature(bool const on_hash, bool const send_hash);

static inline void clear_data(void) {
    memset(&G, 0, sizeof(G));
}

static bool sign_without_hash_ok(void) {
    delayed_send(perform_signature(true, false));
    return true;
}

static bool sign_with_hash_ok(void) {
    delayed_send(perform_signature(true, true));
    return true;
}

static bool sign_reject(void) {
    clear_data();
    delay_reject();
    return true; // Return to idle
}

#define MAX_NUMBER_CHARS (MAX_INT_DIGITS + 2) // include decimal point and terminating null

static size_t sign_complete(uint8_t instruction) {
    static size_t const TYPE_INDEX = 0;
    static size_t const HASH_INDEX = 1;

    static const char *const parse_fail_prompts[] = {
        PROMPT("Unrecognized"),
        PROMPT("Sign Hash"),
        NULL,
    };

    REGISTER_STATIC_UI_VALUE(TYPE_INDEX, "Operation");

    ui_callback_t const ok_c = instruction == INS_SIGN_WITH_HASH ? sign_with_hash_ok : sign_without_hash_ok;

    switch (G.maybe_transaction.v.tag) {

    case OPERATION_TAG_PLAIN_TRANSFER: {
        static const uint32_t TYPE_INDEX = 0;
        static const uint32_t AMOUNT_INDEX = 1;
        static const uint32_t FEE_INDEX = 2;
        static const uint32_t SOURCE_INDEX = 3;
        static const uint32_t DESTINATION_INDEX = 4;
        static const char *const transaction_prompts[] = {PROMPT("Confirm"), PROMPT("Amount"),      PROMPT("Fee"),
                                                          PROMPT("Source"),  PROMPT("Destination"), NULL};
        REGISTER_STATIC_UI_VALUE(TYPE_INDEX, "Transaction");
        register_ui_callback(SOURCE_INDEX, lock_arg_to_string, &G.maybe_transaction.v.source);
        register_ui_callback(DESTINATION_INDEX, lock_arg_to_string, &G.maybe_transaction.v.destination);
        register_ui_callback(FEE_INDEX, frac_ckb_to_string_indirect, &G.maybe_transaction.v.total_fee);
        register_ui_callback(AMOUNT_INDEX, frac_ckb_to_string_indirect, &G.maybe_transaction.v.amount);

        ui_prompt(transaction_prompts, ok_c, sign_reject);

    } break;
    case OPERATION_TAG_DAO_DEPOSIT: {
        static const uint32_t TYPE_INDEX = 0;
        static const uint32_t AMOUNT_INDEX = 1;
        static const uint32_t FEE_INDEX = 2;
        static const uint32_t SOURCE_INDEX = 3;
        static const uint32_t DESTINATION_INDEX = 4;
        static const char *const transaction_prompts[] = {PROMPT("Confirm DAO"), PROMPT("Amount"), PROMPT("Fee"),
                                                          PROMPT("Source"), NULL};
        REGISTER_STATIC_UI_VALUE(TYPE_INDEX, "Deposit");
        register_ui_callback(SOURCE_INDEX, lock_arg_to_string, &G.maybe_transaction.v.source);
        register_ui_callback(DESTINATION_INDEX, lock_arg_to_string, &G.maybe_transaction.v.destination);
        register_ui_callback(FEE_INDEX, frac_ckb_to_string_indirect, &G.maybe_transaction.v.total_fee);
        register_ui_callback(AMOUNT_INDEX, frac_ckb_to_string_indirect, &G.maybe_transaction.v.dao_amount);

        ui_prompt(transaction_prompts, ok_c, sign_reject);

    } break;
    case OPERATION_TAG_DAO_PREPARE: {
        static const uint32_t TYPE_INDEX = 0;
        static const uint32_t AMOUNT_INDEX = 1;
        static const uint32_t FEE_INDEX = 2;
        static const uint32_t SOURCE_INDEX = 3;
        static const uint32_t PAYER_INDEX = 4;
        static const uint32_t CHANGE_TO_INDEX = 5;
        static const uint32_t CHANGE_INDEX = 6;
        static const char *const prepare_prompts_full[] = {
            PROMPT("Confirm DAO"), PROMPT("Amount"),    PROMPT("Fee"),    PROMPT("Owner"),
            PROMPT("Fee payer"),   PROMPT("Change to"), PROMPT("Change"), NULL};
        static const char *const prepare_prompts_no_change[] = {
            PROMPT("Confirm DAO"), PROMPT("Amount"), PROMPT("Fee"), PROMPT("Owner"), PROMPT("Fee payer"), NULL};
        REGISTER_STATIC_UI_VALUE(TYPE_INDEX, "Prepare");
        register_ui_callback(AMOUNT_INDEX, frac_ckb_to_string_indirect, &G.maybe_transaction.v.dao_amount);
        register_ui_callback(FEE_INDEX, frac_ckb_to_string_indirect, &G.maybe_transaction.v.total_fee);
        register_ui_callback(SOURCE_INDEX, lock_arg_to_string, &G.maybe_transaction.v.dao_source);
        register_ui_callback(PAYER_INDEX, lock_arg_to_string, &G.maybe_transaction.v.source);
        register_ui_callback(CHANGE_TO_INDEX, lock_arg_to_string, &G.maybe_transaction.v.destination);
        register_ui_callback(CHANGE_INDEX, frac_ckb_to_string_indirect, &G.maybe_transaction.v.amount);

        ui_prompt(G.maybe_transaction.v.flags & HAS_CHANGE_ADDRESS ? prepare_prompts_full : prepare_prompts_no_change,
                  ok_c, sign_reject);
        break;
    }
    case OPERATION_TAG_DAO_WITHDRAW: {
        static const uint32_t TYPE_INDEX = 0;
        static const uint32_t AMOUNT_INDEX = 1;
        static const uint32_t DESTINATION_INDEX = 2;
        static const uint32_t DEPOSIT_INDEX = 3;
        static const uint32_t RETURN_INDEX = 4;
        static const uint32_t SOURCE_INDEX = 5;
        static const char *const transaction_prompts[] = {PROMPT("Confirm DAO"),
                                                          PROMPT("Amount"),
                                                          PROMPT("Destination"),
                                                          PROMPT("Deposit"),
                                                          PROMPT("Return"),
                                                          PROMPT("Source"),
                                                          NULL};
        REGISTER_STATIC_UI_VALUE(TYPE_INDEX, "Withdrawal");
        register_ui_callback(SOURCE_INDEX, lock_arg_to_string, &G.maybe_transaction.v.dao_source);
        register_ui_callback(DESTINATION_INDEX, lock_arg_to_string, &G.maybe_transaction.v.destination);
        register_ui_callback(DEPOSIT_INDEX, frac_ckb_to_string_indirect, &G.maybe_transaction.v.dao_amount);
        register_ui_callback(RETURN_INDEX, frac_ckb_to_string_indirect, &G.maybe_transaction.v.total_fee);
        register_ui_callback(AMOUNT_INDEX, frac_ckb_to_string_indirect, &G.maybe_transaction.v.amount);

        ui_prompt(transaction_prompts, ok_c, sign_reject);

    } break;
    default:
        goto unsafe;
    }

unsafe:
    G.message_data_as_buffer.bytes = (uint8_t *)&G.final_hash;
    G.message_data_as_buffer.size = sizeof(G.final_hash);
    G.message_data_as_buffer.length = sizeof(G.final_hash);
    // Base58 encoding of 32-byte hash is 43 bytes long.
    register_ui_callback(HASH_INDEX, buffer_to_hex, &G.message_data_as_buffer);
    ui_prompt(parse_fail_prompts, ok_c, sign_reject);
}

<<<<<<< HEAD
#define REJECT(msg, ...) { PRINTF("Rejecting: " msg "\n", ##__VA_ARGS__); G.maybe_transaction.is_valid = false; /*G.maybe_transaction.parse_failed = true;*/ return; }
=======
#define REJECT(msg, ...)                                                                                               \
    {                                                                                                                  \
        PRINTF("Rejecting: " msg "\n", ##__VA_ARGS__);                                                                 \
        G.maybe_transaction.is_valid = false;                                                                          \
        return;                                                                                                        \
    }
>>>>>>> 6da4094c

bool is_standard_lock_script(mol_seg_t *lockScript) {
    static const uint8_t defaultLockScript[] = {0x9b, 0xd7, 0xe0, 0x6f, 0x3e, 0xcf, 0x4b, 0xe0, 0xf2, 0xfc, 0xd2,
                                                0x18, 0x8b, 0x23, 0xf1, 0xb9, 0xfc, 0xc8, 0x8e, 0x5d, 0x4b, 0x65,
                                                0xa8, 0x63, 0x7b, 0x17, 0x72, 0x3b, 0xbd, 0xa3, 0xcc, 0xe8};
    mol_seg_t hash_type = MolReader_Script_get_hash_type(lockScript);
    if (*hash_type.ptr != 1)
        return false;
    mol_seg_t codeHash = MolReader_Script_get_code_hash(lockScript);
    return memcmp(defaultLockScript, codeHash.ptr, 32) == 0;
}

bool is_dao_type_script(mol_seg_t *typeScript) {
    static const uint8_t defaultTypeScript[] = {0x82, 0xd7, 0x6d, 0x1b, 0x75, 0xfe, 0x2f, 0xd9, 0xa2, 0x7d, 0xfb,
                                                0xaa, 0x65, 0xa0, 0x39, 0x22, 0x1a, 0x38, 0x0d, 0x76, 0xc9, 0x26,
                                                0xf3, 0x78, 0xd3, 0xf8, 0x1c, 0xf3, 0xe7, 0xe1, 0x3f, 0x2e};
    mol_seg_t hash_type = MolReader_Script_get_hash_type(typeScript);
    if (*hash_type.ptr != 1)
        return false;
    mol_seg_t codeHash = MolReader_Script_get_code_hash(typeScript);
    return memcmp(defaultTypeScript, codeHash.ptr, 32) == 0;
}

enum output_type_type {
    OUTPUT_TYPE_INVALID = 0,
    OUTPUT_TYPE_PLAIN_TRANSFER,
    OUTPUT_TYPE_DAO_DEPOSIT,
    OUTPUT_TYPE_DAO_PREPARED,
};

enum output_type_type get_output_type_type(mol_seg_t *outputs_data, int i) {
    mol_seg_res_t data = MolReader_BytesVec_get(outputs_data, i);
    if (data.errno != MOL_OK)
        return OUTPUT_TYPE_INVALID;
    mol_seg_t rawData = MolReader_Bytes_raw_bytes(&data.seg);
    static const uint8_t eightZeros[8] = {0x00, 0x00, 0x00, 0x00, 0x00, 0x00, 0x00, 0x00};
    if (MolReader_Bytes_length(&data.seg) == 0)
        return OUTPUT_TYPE_PLAIN_TRANSFER;
    if (MolReader_Bytes_length(&data.seg) != 8)
        return OUTPUT_TYPE_INVALID;
    if (memcmp(rawData.ptr, eightZeros, 8) == 0)
        return OUTPUT_TYPE_DAO_DEPOSIT;
    return OUTPUT_TYPE_DAO_PREPARED;
}

void parse_context_inner(struct maybe_transaction *_U_ dest, bip32_path_t *_U_ key_derivation, uint8_t *const buff,
                         uint16_t const buff_size);

void parse_context(struct maybe_transaction *_U_ dest, bip32_path_t *_U_ key_derivation, uint8_t *const buff,
                   uint16_t const buff_size) {
    mol_seg_t seg;
    seg.ptr = buff;
    seg.size = buff_size;
    uint8_t mol_result = MolReader_RawTransaction_verify(&seg, true);
    if (mol_result != MOL_OK)
        REJECT("Transaction verification returned %d; parse failed\nbody: %.*h\n", mol_result, buff_size, buff);

    parse_context_inner(dest, key_derivation, buff, buff_size);
}

void parse_context_inner(struct maybe_transaction *_U_ dest, bip32_path_t *_U_ key_derivation, uint8_t *const buff,
                         uint16_t const buff_size) {
    mol_seg_t seg;
    seg.ptr = buff;
    seg.size = buff_size;

    mol_seg_t outputs = MolReader_RawTransaction_get_outputs(&seg);
    unsigned int outputs_len = MolReader_CellOutputVec_length(&outputs);

    if (outputs_len > 3)
        REJECT("Too many output cells");
    G.context_transactions[G.context_transactions_fill_idx].num_outputs = outputs_len;

    mol_seg_t outputs_data = MolReader_RawTransaction_get_outputs_data(&seg);

    for (mol_num_t i = 0; i < outputs_len; i++) {
        mol_seg_res_t output = MolReader_CellOutputVec_get(&outputs, i);
        mol_seg_t capacity = MolReader_CellOutput_get_capacity(&output.seg);

        // Need to do a memcpy because of alignment issues.
        memcpy(&G.context_transactions[G.context_transactions_fill_idx].outputs[i].amount, capacity.ptr, 8);

        mol_seg_t lockScript = MolReader_CellOutput_get_lock(&output.seg);
        mol_seg_t lockArg = MolReader_Script_get_args(&lockScript);
        mol_seg_t lockArgBytes = MolReader_Bytes_raw_bytes(&lockArg);

        if (!is_standard_lock_script(&lockScript)) {
            REJECT("Cannot parse nonstandard lock script");
        } else {
            G.context_transactions[G.context_transactions_fill_idx].outputs[i].flags |= OUTPUT_FLAGS_KNOWN_LOCK;
        }

        memcpy(G.context_transactions[G.context_transactions_fill_idx].outputs[i].lock_arg, lockArgBytes.ptr, 20);

        mol_seg_t type_script = MolReader_CellOutput_get_type_(&output.seg);

        bool isDao;
        if (!MolReader_ScriptOpt_is_none(&type_script)) {
            if (is_dao_type_script(&type_script)) {
                isDao = true;
            } else {
                REJECT("Cannot parse transactions with non-DAO type scripts");
            }
        } else {
            isDao = false;
        }

        if (isDao) {
            G.context_transactions[G.context_transactions_fill_idx].outputs[i].flags |= OUTPUT_FLAGS_IS_DAO;
        }
        switch (get_output_type_type(&outputs_data, i)) {
        case OUTPUT_TYPE_INVALID:
            REJECT("Invalid output data");
        case OUTPUT_TYPE_PLAIN_TRANSFER:
            if (isDao)
                REJECT("output data cannot be empty for DAO");
            break;
        case OUTPUT_TYPE_DAO_DEPOSIT:
            if (!isDao)
                REJECT("only DAO script can have DAO output");
            G.context_transactions[G.context_transactions_fill_idx].outputs[i].flags |=
                OUTPUT_FLAGS_IS_DAO_DEPOSIT;
            break;
        case OUTPUT_TYPE_DAO_PREPARED:
            if (!isDao)
                REJECT("only DAO script can have DAO output");
            break;
        }
    }
}

bool is_change(mol_num_t num_inputs, mol_seg_t *inputs, mol_seg_t *lockScript) {
    if (!is_standard_lock_script(lockScript))
        return false;
    mol_seg_t lockArg = MolReader_Script_get_args(lockScript);
    mol_seg_t lockArgBytes = MolReader_Bytes_raw_bytes(&lockArg);

    return memcmp(G.change_lock_arg, lockArgBytes.ptr, 20) == 0;
}

void parse_operation_inner(struct maybe_transaction *_U_ dest, bip32_path_t *_U_ key_derivation, uint8_t *const buff,
                           uint16_t const buff_size);

void parse_operation(struct maybe_transaction *_U_ dest, bip32_path_t *_U_ key_derivation, uint8_t *const buff,
                     uint16_t const buff_size) {
    mol_seg_t seg;
    seg.ptr = buff;
    seg.size = buff_size;
    uint8_t mol_result = MolReader_RawTransaction_verify(&seg, true);
    if (mol_result != MOL_OK)
        REJECT("Transaction verification returned %d; parse failed\nbody: %.*h\n", mol_result, buff_size, buff);

    parse_operation_inner(dest, key_derivation, buff, buff_size);
}

<<<<<<< HEAD
void parse_operation_inner(struct maybe_transaction* _U_ dest, bip32_path_t* _U_ key_derivation, uint8_t *const buff, uint16_t const buff_size) {
	mol_seg_t seg;
	seg.ptr=buff;
	seg.size=buff_size;

	{ // New context for stack.

	mol_seg_t inputs = MolReader_RawTransaction_get_inputs(&seg);
	unsigned int inputs_len=MolReader_CellInputVec_length(&inputs);

	G.maybe_transaction.v.group_input_count = 0;
	G.maybe_transaction.input_count = inputs_len; // for fallback code on parse failures.

	if(inputs_len>5) REJECT("Too many input cells");
	if(inputs_len>G.context_transactions_fill_idx) REJECT("Not enough context transactions for inputs");

	uint64_t amount=0;
	uint8_t input_idxes[5];

	uint64_t withdraw_amount=0;

        for(mol_num_t i=0;i<inputs_len; i++) {
		mol_seg_res_t input=MolReader_CellInputVec_get(&inputs, i);
		mol_seg_t outpoint=MolReader_CellInput_get_previous_output(&input.seg);
		mol_seg_t txhash=MolReader_OutPoint_get_tx_hash(&outpoint);
		mol_seg_t out_idx_seg=MolReader_OutPoint_get_index(&outpoint);
		uint32_t out_idx;
		memcpy(&out_idx, out_idx_seg.ptr, 4);
		if(memcmp(G.context_transactions[i].outputs[out_idx].lock_arg,G.current_lock_arg,20) == 0) { // Is the input in the group we are signing for right now
			G.maybe_transaction.v.group_input_count++;
		}
		if(out_idx>3) REJECT("Can't access outputs higher than 3");
		input_idxes[i]=out_idx;
		if(out_idx>G.context_transactions[i].num_outputs) REJECT("Context transaction doesn't have that output");
		if(memcmp(txhash.ptr, G.context_transactions[i].hash, SIGN_HASH_SIZE) != 0) REJECT("Hash of context %d does not match input transaction hash", i);
		amount+=G.context_transactions[i].outputs[out_idx].amount;
		if(G.context_transactions[i].outputs[out_idx].flags&OUTPUT_FLAGS_IS_DAO) {
			memcpy(G.maybe_transaction.v.dao_source, G.context_transactions[i].outputs[i].lock_arg, 20);
			if(G.context_transactions[i].outputs[out_idx].flags&OUTPUT_FLAGS_IS_DAO_DEPOSIT) {
			 // prepare_amounts[i]=amount;
			} else {
			  withdraw_amount+=G.context_transactions[i].outputs[out_idx].amount;
			}
		} else {
			memcpy(G.maybe_transaction.v.source, G.context_transactions[i].outputs[i].lock_arg, 20);
		}
	}

	mol_seg_t outputs = MolReader_RawTransaction_get_outputs(&seg);
	mol_seg_t outputs_data = MolReader_RawTransaction_get_outputs_data(&seg);

	uint64_t output_amounts=0;
	uint64_t sent_amounts=0;
	uint64_t dao_deposit_amount=0;
	uint64_t total_prepare_amount=0;


	for(unsigned int i=0;i<MolReader_CellOutputVec_length(&outputs); i++) {
          mol_seg_res_t output = MolReader_CellOutputVec_get(&outputs, i);
	  mol_seg_t capacity = MolReader_CellOutput_get_capacity(&output.seg);
	  uint64_t capacity_val;
	  memcpy(&capacity_val, capacity.ptr, 8);

	  output_amounts+=capacity_val;
	  mol_seg_t lockScript = MolReader_CellOutput_get_lock(&output.seg);
	  mol_seg_t type_script=MolReader_CellOutput_get_type_(&output.seg);

	  bool isChange=is_change(inputs_len, &inputs, &lockScript);
	  bool isDao=is_dao_type_script(&type_script);
	  mol_seg_t lockArg = MolReader_Script_get_args(&lockScript);
	  mol_seg_t lockArgBytes = MolReader_Bytes_raw_bytes(&lockArg);

	  if(!isChange && !isDao) {
            sent_amounts+=capacity_val;
	    if(G.maybe_transaction.v.flags&HAS_DESTINATION_ADDRESS) {
               if(memcmp(G.maybe_transaction.v.destination, lockArgBytes.ptr, 20) != 0)
	         REJECT("Can't handle transactions with multiple destinations\n");
	    } else {
	       memcpy(G.maybe_transaction.v.destination, lockArgBytes.ptr, 20);
	       G.maybe_transaction.v.flags|=HAS_DESTINATION_ADDRESS;
	    }
	  }
	  if(isDao) {
            switch(get_dao_data_type(&outputs_data, i)) {
		    case DAO_DATA_NONE:
			    REJECT("DAO cells require eight bytes of data");
			    break;
		    case DAO_DATA_DEPOSIT:
			    dao_deposit_amount+=capacity_val;
	                    memcpy(G.maybe_transaction.v.dao_destination, lockArgBytes.ptr, 20);
			    break;
		    case DAO_DATA_PREPARED:
			    if (capacity_val!=G.context_transactions[i].outputs[input_idxes[i]].amount)
				    REJECT("Input and output capacity has to match for a prepare: %d vs %d", capacity_val, G.context_transactions[i].outputs[input_idxes[i]].amount);
			    total_prepare_amount+=capacity_val;
	                    memcpy(G.maybe_transaction.v.dao_destination, lockArgBytes.ptr, 20);

	    }
	  }
	}

	if(((sent_amounts!=0) + (dao_deposit_amount!=0) + (total_prepare_amount!=0) + (withdraw_amount!=0)) > 1) {
            //REJECT("Only handle one of dao deposit, prepare, withdraw, and normal transfer in the same transaction");
	}
	
	G.maybe_transaction.v.total_fee=amount-output_amounts;
	
	if(dao_deposit_amount!=0) {
	    G.maybe_transaction.v.tag=OPERATION_TAG_DAO_DEPOSIT;
	    G.maybe_transaction.v.dao_amount=dao_deposit_amount;
	    if(sent_amounts!=0) REJECT("Deposit with change to a different account is not supported");
	} else if(total_prepare_amount!=0) {
            G.maybe_transaction.v.tag=OPERATION_TAG_DAO_PREPARE;
	    G.maybe_transaction.v.dao_amount=total_prepare_amount;
	    G.maybe_transaction.v.amount=sent_amounts;
	    if(sent_amounts!=0) G.maybe_transaction.v.flags|=HAS_CHANGE_ADDRESS;
	} else if(withdraw_amount!=0) {
            G.maybe_transaction.v.tag=OPERATION_TAG_DAO_WITHDRAW;
	    G.maybe_transaction.v.amount=sent_amounts;
	    G.maybe_transaction.v.dao_amount=withdraw_amount;
	    // Can't currently calculate fee because that requires knowing total return; this is return claimed by the transaction instead.
	    G.maybe_transaction.v.total_fee= -G.maybe_transaction.v.total_fee; 
	} else {
	    G.maybe_transaction.v.tag=OPERATION_TAG_PLAIN_TRANSFER;
	    G.maybe_transaction.v.amount=sent_amounts;
	}

	G.maybe_transaction.is_valid = true;
	}
=======
void parse_operation_inner(struct maybe_transaction *_U_ dest, bip32_path_t *_U_ key_derivation, uint8_t *const buff,
                           uint16_t const buff_size) {
    mol_seg_t seg;
    seg.ptr = buff;
    seg.size = buff_size;

    { // New context for stack.

        mol_seg_t inputs = MolReader_RawTransaction_get_inputs(&seg);
        unsigned int inputs_len = MolReader_CellInputVec_length(&inputs);

        G.maybe_transaction.v.group_input_count = 0;

        if (inputs_len > 5)
            REJECT("Too many input cells");
        if (inputs_len > G.context_transactions_fill_idx)
            REJECT("Not enough context transactions for inputs");

        uint64_t amount = 0;
        uint8_t input_idxes[5];

        uint64_t withdraw_amount = 0;

        for (mol_num_t i = 0; i < inputs_len; i++) {
            mol_seg_res_t input = MolReader_CellInputVec_get(&inputs, i);
            mol_seg_t outpoint = MolReader_CellInput_get_previous_output(&input.seg);
            mol_seg_t txhash = MolReader_OutPoint_get_tx_hash(&outpoint);
            mol_seg_t out_idx_seg = MolReader_OutPoint_get_index(&outpoint);
            uint32_t out_idx;
            memcpy(&out_idx, out_idx_seg.ptr, 4);
            if (memcmp(G.context_transactions[i].outputs[out_idx].lock_arg, G.current_lock_arg, 20) ==
                0) { // Is the input in the group we are signing for right now
                G.maybe_transaction.v.group_input_count++;
            }
            if (out_idx > 3)
                REJECT("Can't access outputs higher than 3");
            input_idxes[i] = out_idx;
            if (out_idx > G.context_transactions[i].num_outputs)
                REJECT("Context transaction doesn't have that output");
            if (memcmp(txhash.ptr, G.context_transactions[i].hash, SIGN_HASH_SIZE) != 0)
                REJECT("Hash of context %d does not match input transaction hash", i);
            amount += G.context_transactions[i].outputs[out_idx].amount;
            if (G.context_transactions[i].outputs[out_idx].flags & OUTPUT_FLAGS_IS_DAO) {
                memcpy(G.maybe_transaction.v.dao_source, G.context_transactions[i].outputs[i].lock_arg, 20);
                if (G.context_transactions[i].outputs[out_idx].flags & OUTPUT_FLAGS_IS_DAO_DEPOSIT) {
                    // prepare_amounts[i]=amount;
                } else {
                    withdraw_amount += G.context_transactions[i].outputs[out_idx].amount;
                }
            } else {
                memcpy(G.maybe_transaction.v.source, G.context_transactions[i].outputs[i].lock_arg, 20);
            }
        }

        mol_seg_t outputs = MolReader_RawTransaction_get_outputs(&seg);
        mol_seg_t outputs_data = MolReader_RawTransaction_get_outputs_data(&seg);

        uint64_t output_amounts = 0;
        uint64_t sent_amounts = 0;
        uint64_t dao_deposit_amount = 0;
        uint64_t total_prepare_amount = 0;


        for (unsigned int i = 0; i < MolReader_CellOutputVec_length(&outputs); i++) {
            mol_seg_res_t output = MolReader_CellOutputVec_get(&outputs, i);
            mol_seg_t capacity = MolReader_CellOutput_get_capacity(&output.seg);
            uint64_t capacity_val;
            memcpy(&capacity_val, capacity.ptr, 8);

            output_amounts += capacity_val;
            mol_seg_t lockScript = MolReader_CellOutput_get_lock(&output.seg);
            mol_seg_t type_script = MolReader_CellOutput_get_type_(&output.seg);

            bool isChange = is_change(inputs_len, &inputs, &lockScript);

            bool isDao = false;
            if (!MolReader_ScriptOpt_is_none(&type_script)) {
                if (is_dao_type_script(&type_script)) {
                    isDao = true;
                } else {
                    REJECT("Cannot parse transactions with non-DAO type scripts");
                }
            }

            mol_seg_t lockArg = MolReader_Script_get_args(&lockScript);
            mol_seg_t lockArgBytes = MolReader_Bytes_raw_bytes(&lockArg);

            if (!isChange && !isDao) {
                sent_amounts += capacity_val;
                // There must be one destination address which is the one from
                // the lock arg. If it's unset, set it. But if it's already set
                // to something else, abort rather than change it.
                if (G.maybe_transaction.v.flags & HAS_DESTINATION_ADDRESS) {
                    if (memcmp(G.maybe_transaction.v.destination, lockArgBytes.ptr, 20) != 0)
                        REJECT("Can't handle transactions with multiple destinations\n");
                } else {
                    memcpy(G.maybe_transaction.v.destination, lockArgBytes.ptr, 20);
                    G.maybe_transaction.v.flags |= HAS_DESTINATION_ADDRESS;
                }
            }
            switch (get_output_type_type(&outputs_data, i)) {
            case OUTPUT_TYPE_INVALID:
                REJECT("DAO cells require eight bytes of data");
            case OUTPUT_TYPE_PLAIN_TRANSFER:
                if (isDao)
                    REJECT("output data cannot be empty for DAO");
                break;
            case OUTPUT_TYPE_DAO_DEPOSIT:
                if (!isDao)
                    REJECT("only DAO script can have DAO output");
                dao_deposit_amount += capacity_val;
                memcpy(G.maybe_transaction.v.dao_destination, lockArgBytes.ptr, 20);
                break;
            case OUTPUT_TYPE_DAO_PREPARED:
                if (!isDao)
                    REJECT("only DAO script can have DAO output");
                if (capacity_val != G.context_transactions[i].outputs[input_idxes[i]].amount)
                    REJECT("Input and output capacity has to match for a prepare: %d vs %d", capacity_val,
                           G.context_transactions[i].outputs[input_idxes[i]].amount);
                total_prepare_amount += capacity_val;
                memcpy(G.maybe_transaction.v.dao_destination, lockArgBytes.ptr, 20);
            }
        }

        if (((sent_amounts != 0) + (dao_deposit_amount != 0) + (total_prepare_amount != 0) + (withdraw_amount != 0)) >
            1) {
            // REJECT("Only handle one of dao deposit, prepare, withdraw, and normal transfer in the same transaction");
        }

        G.maybe_transaction.v.total_fee = amount - output_amounts;

        if (dao_deposit_amount != 0) {
            G.maybe_transaction.v.tag = OPERATION_TAG_DAO_DEPOSIT;
            G.maybe_transaction.v.dao_amount = dao_deposit_amount;
            if (sent_amounts != 0)
                REJECT("Deposit with change to a different account is not supported");
        } else if (total_prepare_amount != 0) {
            G.maybe_transaction.v.tag = OPERATION_TAG_DAO_PREPARE;
            G.maybe_transaction.v.dao_amount = total_prepare_amount;
            G.maybe_transaction.v.amount = sent_amounts;
            if (sent_amounts != 0)
                G.maybe_transaction.v.flags |= HAS_CHANGE_ADDRESS;
        } else if (withdraw_amount != 0) {
            G.maybe_transaction.v.tag = OPERATION_TAG_DAO_WITHDRAW;
            G.maybe_transaction.v.amount = sent_amounts;
            G.maybe_transaction.v.dao_amount = withdraw_amount;
            // Can't currently calculate fee because that requires knowing total return; this is return claimed by the
            // transaction instead.
            G.maybe_transaction.v.total_fee = -G.maybe_transaction.v.total_fee;
        } else {
            G.maybe_transaction.v.tag = OPERATION_TAG_PLAIN_TRANSFER;
            G.maybe_transaction.v.amount = sent_amounts;
        }

        G.maybe_transaction.is_valid = true;
    }
>>>>>>> 6da4094c
}

int set_lock_arg(key_pair_t *key_pair, standard_lock_arg_t *destination) {
    check_null(key_pair);
    check_null(destination);
    cx_blake2b_t lock_arg_state;
    cx_blake2b_init2(&lock_arg_state, 20 * 8, NULL, 0, (uint8_t *)blake2b_personalization,
                     sizeof(blake2b_personalization) - 1);
    cx_hash((cx_hash_t *)&lock_arg_state, 0, key_pair->public_key.W, key_pair->public_key.W_len, NULL, 0);
    cx_hash((cx_hash_t *)&lock_arg_state, CX_LAST, NULL, 0, (uint8_t*)destination, sizeof(G.current_lock_arg));
    return 0;
}

#define P1_FIRST            0x00
#define P1_NEXT             0x01
#define P1_HASH_ONLY_NEXT   0x03 // You only need it once
#define P1_CHANGE_PATH      0x10
#define P1_CHANGE_PATH_CASE 0x11
#define P1_IS_CONTEXT       0x20
#define P1_NO_FALLBACK      0x40
#define P1_LAST_MARKER      0x80
#define P1_MASK             (~(P1_LAST_MARKER | P1_NO_FALLBACK | P1_IS_CONTEXT))

void prep_lock_arg(bip32_path_t *key, standard_lock_arg_t *destination) {
    int fail = 0;
    fail = WITH_KEY_PAIR(*key, key_pair, int, ({ set_lock_arg(key_pair, destination); }));
}

static size_t handle_apdu(bool const enable_hashing, bool const enable_parsing, uint8_t const instruction) {

    uint8_t *const buff = &G_io_apdu_buffer[OFFSET_CDATA];
    uint8_t const p1 = READ_UNALIGNED_BIG_ENDIAN(uint8_t, &G_io_apdu_buffer[OFFSET_P1]);
    uint8_t const buff_size = READ_UNALIGNED_BIG_ENDIAN(uint8_t, &G_io_apdu_buffer[OFFSET_LC]);
    if (buff_size > MAX_APDU_SIZE)
        THROW(EXC_WRONG_LENGTH_FOR_INS);

    bool last = (p1 & P1_LAST_MARKER) != 0;
    bool is_ctxd = (p1 & P1_IS_CONTEXT) != 0;
    switch (p1 & P1_MASK) {
    case P1_FIRST: {
        clear_data();
        read_bip32_path(&G.key, buff, buff_size);

        prep_lock_arg(&G.key, &G.current_lock_arg);

        // Default the change lock arg to the one we're currently going to sign for
        memcpy(&G.change_lock_arg, G.current_lock_arg, 20);


        return finalize_successful_send(0);
    }

    case P1_CHANGE_PATH_CASE: {
        bip32_path_t change_key;
        read_bip32_path(&change_key, buff, buff_size);

        prep_lock_arg(&change_key, &G.change_lock_arg);

        return finalize_successful_send(0);
    }

    case P1_NEXT:
        if (G.key.length == 0)
            THROW(EXC_WRONG_LENGTH_FOR_INS);

        // Guard against overflow
        if (G.packet_index >= 0xFF)
            PARSE_ERROR();
        G.packet_index++;

        break;
    default:
        THROW(EXC_WRONG_PARAM);
    }

    if (enable_parsing) {
<<<<<<< HEAD
	    if (!G.maybe_transaction.parse_failed && G.to_parse_fill_idx+buff_size > MAX_TOSIGN_PARSED) {
		    PRINTF("Transaction body too big; can't parse.");
		    G.maybe_transaction.parse_failed = true;
	    } else {
		    memcpy(G.to_parse+G.to_parse_fill_idx, buff, buff_size);
		    G.to_parse_fill_idx+=buff_size;
	    }

	    if (last && !G.maybe_transaction.parse_failed) {
		    G.maybe_transaction.is_valid = false;

		    if(is_ctxd) {
			    if(G.context_transactions_fill_idx>=MAX_CONTEXT_TRANSACTIONS) {
				    G.maybe_transaction.parse_failed = true;
				    G.maybe_transaction.is_valid = false;
				    THROW(EXC_PARSE_ERROR);
			    }
			    parse_context(&G.maybe_transaction, &G.key, G.to_parse, G.to_parse_fill_idx);
		    } else {
			    parse_operation(&G.maybe_transaction, &G.key, G.to_parse, G.to_parse_fill_idx);
			    if (G.maybe_transaction.is_valid==false) {
				   if(p1 & P1_NO_FALLBACK) {
					   PRINTF("Strict checking requested and parse failed; bailing.\n");
					   THROW(EXC_PARSE_ERROR);
				   }
				   // Fallback: assume we're signing for all inputs.
				   PRINTF("Parse failed but still signing; assuming we sign for all inputs\n");
				   G.maybe_transaction.v.group_input_count=G.maybe_transaction.input_count;
			    }
		    }
	    }
=======
        if (!G.maybe_transaction.parse_failed && G.to_parse_fill_idx + buff_size > MAX_TOSIGN_PARSED) {
            PRINTF("Transaction body too big; can't parse.");
            G.maybe_transaction.parse_failed = true;
        } else {
            memcpy(G.to_parse + G.to_parse_fill_idx, buff, buff_size);
            G.to_parse_fill_idx += buff_size;
        }

        if (last && !G.maybe_transaction.parse_failed) {
            G.maybe_transaction.is_valid = false;

            if (is_ctxd) {
                parse_context(&G.maybe_transaction, &G.key, G.to_parse, G.to_parse_fill_idx);
            } else {
                parse_operation(&G.maybe_transaction, &G.key, G.to_parse, G.to_parse_fill_idx);
                if (G.maybe_transaction.is_valid == false && (p1 & P1_NO_FALLBACK)) {
                    PRINTF("Strict checking requested and parse failed; bailing.\n");
                    THROW(EXC_PARSE_ERROR);
                }
            }
        }
>>>>>>> 6da4094c
    }

    if (enable_hashing)
        blake2b_incremental_hash(buff, buff_size, &G.hash_state);

    if (last) {
        if (enable_hashing) {
            blake2b_finish_hash(G.final_hash, sizeof(G.final_hash), &G.hash_state);
        }

        if (is_ctxd) {
            memcpy(G.context_transactions[G.context_transactions_fill_idx].hash, G.final_hash, SIGN_HASH_SIZE);
            G.context_transactions_fill_idx++;
            G.to_parse_fill_idx = 0;
            G.hash_state.initialized = false;
            return finalize_successful_send(0);
        } else {
            // Double-hash for the lock script.

            cx_blake2b_t double_state;
            cx_blake2b_init2(&double_state, SIGN_HASH_SIZE * 8, NULL, 0, (uint8_t *)blake2b_personalization,
                             sizeof(blake2b_personalization) - 1);
            cx_hash((cx_hash_t *)&double_state, 0, G.final_hash, sizeof(G.final_hash), NULL, 0);

            static const uint8_t self_witness[] = {
                0x55, 0x00, 0x00, 0x00, 0x00, 0x00, 0x00, 0x00,             // Length of WitnessArg,
                0x55, 0x00, 0x00, 0x00, 0x10, 0x00, 0x00, 0x00, 0x55, 0x00, // WitnessArg
                0x00, 0x00, 0x55, 0x00, 0x00, 0x00, 0x41, 0x00, 0x00, 0x00, 0x00, 0x00, 0x00, 0x00, 0x00,
                0x00, 0x00, 0x00, 0x00, 0x00, 0x00, 0x00, 0x00, 0x00, 0x00, 0x00, 0x00, 0x00, 0x00, 0x00,
                0x00, 0x00, 0x00, 0x00, 0x00, 0x00, 0x00, 0x00, 0x00, 0x00, 0x00, 0x00, 0x00, 0x00, 0x00,
                0x00, 0x00, 0x00, 0x00, 0x00, 0x00, 0x00, 0x00, 0x00, 0x00, 0x00, 0x00, 0x00, 0x00, 0x00,
                0x00, 0x00, 0x00, 0x00, 0x00, 0x00, 0x00, 0x00, 0x00, 0x00, 0x00, 0x00, 0x00, 0x00, 0x00};

            cx_hash((cx_hash_t *)&double_state, 0, self_witness, sizeof(self_witness), NULL, 0);

            static const uint8_t empty_witness_len[] = {0x00, 0x00, 0x00, 0x00, 0x00, 0x00, 0x00, 0x00};
            for (uint32_t i = 1; i < G.maybe_transaction.v.group_input_count; i++)
                cx_hash((cx_hash_t *)&double_state, 0, empty_witness_len, sizeof(empty_witness_len), NULL, 0);

            cx_hash((cx_hash_t *)&double_state, CX_LAST, NULL, 0, G.final_hash, sizeof(G.final_hash));

            return sign_complete(instruction);
        }
    } else {
        return finalize_successful_send(0);
    }
}

size_t handle_apdu_sign(uint8_t instruction) {
    bool const enable_hashing = instruction != INS_SIGN_UNSAFE;
    bool const enable_parsing = enable_hashing;
    return handle_apdu(enable_hashing, enable_parsing, instruction);
}

size_t handle_apdu_sign_with_hash(uint8_t instruction) {
    bool const enable_hashing = true;
    bool const enable_parsing = true;
    return handle_apdu(enable_hashing, enable_parsing, instruction);
}

static int perform_signature(bool const on_hash, bool const send_hash) {
    if (on_hash && G.hash_only) {
        memcpy(G_io_apdu_buffer, G.final_hash, sizeof(G.final_hash));
        clear_data();
        return finalize_successful_send(sizeof(G.final_hash));
    }


    size_t tx = 0;
    if (send_hash && on_hash) {
        memcpy(&G_io_apdu_buffer[tx], G.final_hash, sizeof(G.final_hash));
        tx += sizeof(G.final_hash);
    }

    uint8_t const *const data = G.final_hash;        // on_hash ? G.final_hash : G.message_data;
    size_t const data_length = sizeof(G.final_hash); // on_hash ? sizeof(G.final_hash) : G.message_data_length;

    tx += WITH_KEY_PAIR(G.key, key_pair, size_t,
                        ({ sign(&G_io_apdu_buffer[tx], MAX_SIGNATURE_SIZE, key_pair, data, data_length); }));


    clear_data();
    return finalize_successful_send(tx);
}<|MERGE_RESOLUTION|>--- conflicted
+++ resolved
@@ -183,16 +183,12 @@
     ui_prompt(parse_fail_prompts, ok_c, sign_reject);
 }
 
-<<<<<<< HEAD
-#define REJECT(msg, ...) { PRINTF("Rejecting: " msg "\n", ##__VA_ARGS__); G.maybe_transaction.is_valid = false; /*G.maybe_transaction.parse_failed = true;*/ return; }
-=======
 #define REJECT(msg, ...)                                                                                               \
     {                                                                                                                  \
         PRINTF("Rejecting: " msg "\n", ##__VA_ARGS__);                                                                 \
         G.maybe_transaction.is_valid = false;                                                                          \
         return;                                                                                                        \
     }
->>>>>>> 6da4094c
 
 bool is_standard_lock_script(mol_seg_t *lockScript) {
     static const uint8_t defaultLockScript[] = {0x9b, 0xd7, 0xe0, 0x6f, 0x3e, 0xcf, 0x4b, 0xe0, 0xf2, 0xfc, 0xd2,
@@ -348,137 +344,6 @@
     parse_operation_inner(dest, key_derivation, buff, buff_size);
 }
 
-<<<<<<< HEAD
-void parse_operation_inner(struct maybe_transaction* _U_ dest, bip32_path_t* _U_ key_derivation, uint8_t *const buff, uint16_t const buff_size) {
-	mol_seg_t seg;
-	seg.ptr=buff;
-	seg.size=buff_size;
-
-	{ // New context for stack.
-
-	mol_seg_t inputs = MolReader_RawTransaction_get_inputs(&seg);
-	unsigned int inputs_len=MolReader_CellInputVec_length(&inputs);
-
-	G.maybe_transaction.v.group_input_count = 0;
-	G.maybe_transaction.input_count = inputs_len; // for fallback code on parse failures.
-
-	if(inputs_len>5) REJECT("Too many input cells");
-	if(inputs_len>G.context_transactions_fill_idx) REJECT("Not enough context transactions for inputs");
-
-	uint64_t amount=0;
-	uint8_t input_idxes[5];
-
-	uint64_t withdraw_amount=0;
-
-        for(mol_num_t i=0;i<inputs_len; i++) {
-		mol_seg_res_t input=MolReader_CellInputVec_get(&inputs, i);
-		mol_seg_t outpoint=MolReader_CellInput_get_previous_output(&input.seg);
-		mol_seg_t txhash=MolReader_OutPoint_get_tx_hash(&outpoint);
-		mol_seg_t out_idx_seg=MolReader_OutPoint_get_index(&outpoint);
-		uint32_t out_idx;
-		memcpy(&out_idx, out_idx_seg.ptr, 4);
-		if(memcmp(G.context_transactions[i].outputs[out_idx].lock_arg,G.current_lock_arg,20) == 0) { // Is the input in the group we are signing for right now
-			G.maybe_transaction.v.group_input_count++;
-		}
-		if(out_idx>3) REJECT("Can't access outputs higher than 3");
-		input_idxes[i]=out_idx;
-		if(out_idx>G.context_transactions[i].num_outputs) REJECT("Context transaction doesn't have that output");
-		if(memcmp(txhash.ptr, G.context_transactions[i].hash, SIGN_HASH_SIZE) != 0) REJECT("Hash of context %d does not match input transaction hash", i);
-		amount+=G.context_transactions[i].outputs[out_idx].amount;
-		if(G.context_transactions[i].outputs[out_idx].flags&OUTPUT_FLAGS_IS_DAO) {
-			memcpy(G.maybe_transaction.v.dao_source, G.context_transactions[i].outputs[i].lock_arg, 20);
-			if(G.context_transactions[i].outputs[out_idx].flags&OUTPUT_FLAGS_IS_DAO_DEPOSIT) {
-			 // prepare_amounts[i]=amount;
-			} else {
-			  withdraw_amount+=G.context_transactions[i].outputs[out_idx].amount;
-			}
-		} else {
-			memcpy(G.maybe_transaction.v.source, G.context_transactions[i].outputs[i].lock_arg, 20);
-		}
-	}
-
-	mol_seg_t outputs = MolReader_RawTransaction_get_outputs(&seg);
-	mol_seg_t outputs_data = MolReader_RawTransaction_get_outputs_data(&seg);
-
-	uint64_t output_amounts=0;
-	uint64_t sent_amounts=0;
-	uint64_t dao_deposit_amount=0;
-	uint64_t total_prepare_amount=0;
-
-
-	for(unsigned int i=0;i<MolReader_CellOutputVec_length(&outputs); i++) {
-          mol_seg_res_t output = MolReader_CellOutputVec_get(&outputs, i);
-	  mol_seg_t capacity = MolReader_CellOutput_get_capacity(&output.seg);
-	  uint64_t capacity_val;
-	  memcpy(&capacity_val, capacity.ptr, 8);
-
-	  output_amounts+=capacity_val;
-	  mol_seg_t lockScript = MolReader_CellOutput_get_lock(&output.seg);
-	  mol_seg_t type_script=MolReader_CellOutput_get_type_(&output.seg);
-
-	  bool isChange=is_change(inputs_len, &inputs, &lockScript);
-	  bool isDao=is_dao_type_script(&type_script);
-	  mol_seg_t lockArg = MolReader_Script_get_args(&lockScript);
-	  mol_seg_t lockArgBytes = MolReader_Bytes_raw_bytes(&lockArg);
-
-	  if(!isChange && !isDao) {
-            sent_amounts+=capacity_val;
-	    if(G.maybe_transaction.v.flags&HAS_DESTINATION_ADDRESS) {
-               if(memcmp(G.maybe_transaction.v.destination, lockArgBytes.ptr, 20) != 0)
-	         REJECT("Can't handle transactions with multiple destinations\n");
-	    } else {
-	       memcpy(G.maybe_transaction.v.destination, lockArgBytes.ptr, 20);
-	       G.maybe_transaction.v.flags|=HAS_DESTINATION_ADDRESS;
-	    }
-	  }
-	  if(isDao) {
-            switch(get_dao_data_type(&outputs_data, i)) {
-		    case DAO_DATA_NONE:
-			    REJECT("DAO cells require eight bytes of data");
-			    break;
-		    case DAO_DATA_DEPOSIT:
-			    dao_deposit_amount+=capacity_val;
-	                    memcpy(G.maybe_transaction.v.dao_destination, lockArgBytes.ptr, 20);
-			    break;
-		    case DAO_DATA_PREPARED:
-			    if (capacity_val!=G.context_transactions[i].outputs[input_idxes[i]].amount)
-				    REJECT("Input and output capacity has to match for a prepare: %d vs %d", capacity_val, G.context_transactions[i].outputs[input_idxes[i]].amount);
-			    total_prepare_amount+=capacity_val;
-	                    memcpy(G.maybe_transaction.v.dao_destination, lockArgBytes.ptr, 20);
-
-	    }
-	  }
-	}
-
-	if(((sent_amounts!=0) + (dao_deposit_amount!=0) + (total_prepare_amount!=0) + (withdraw_amount!=0)) > 1) {
-            //REJECT("Only handle one of dao deposit, prepare, withdraw, and normal transfer in the same transaction");
-	}
-	
-	G.maybe_transaction.v.total_fee=amount-output_amounts;
-	
-	if(dao_deposit_amount!=0) {
-	    G.maybe_transaction.v.tag=OPERATION_TAG_DAO_DEPOSIT;
-	    G.maybe_transaction.v.dao_amount=dao_deposit_amount;
-	    if(sent_amounts!=0) REJECT("Deposit with change to a different account is not supported");
-	} else if(total_prepare_amount!=0) {
-            G.maybe_transaction.v.tag=OPERATION_TAG_DAO_PREPARE;
-	    G.maybe_transaction.v.dao_amount=total_prepare_amount;
-	    G.maybe_transaction.v.amount=sent_amounts;
-	    if(sent_amounts!=0) G.maybe_transaction.v.flags|=HAS_CHANGE_ADDRESS;
-	} else if(withdraw_amount!=0) {
-            G.maybe_transaction.v.tag=OPERATION_TAG_DAO_WITHDRAW;
-	    G.maybe_transaction.v.amount=sent_amounts;
-	    G.maybe_transaction.v.dao_amount=withdraw_amount;
-	    // Can't currently calculate fee because that requires knowing total return; this is return claimed by the transaction instead.
-	    G.maybe_transaction.v.total_fee= -G.maybe_transaction.v.total_fee; 
-	} else {
-	    G.maybe_transaction.v.tag=OPERATION_TAG_PLAIN_TRANSFER;
-	    G.maybe_transaction.v.amount=sent_amounts;
-	}
-
-	G.maybe_transaction.is_valid = true;
-	}
-=======
 void parse_operation_inner(struct maybe_transaction *_U_ dest, bip32_path_t *_U_ key_derivation, uint8_t *const buff,
                            uint16_t const buff_size) {
     mol_seg_t seg;
@@ -491,6 +356,7 @@
         unsigned int inputs_len = MolReader_CellInputVec_length(&inputs);
 
         G.maybe_transaction.v.group_input_count = 0;
+        G.maybe_transaction.input_count = inputs_len; // for fallback code on parse failures.
 
         if (inputs_len > 5)
             REJECT("Too many input cells");
@@ -635,7 +501,6 @@
 
         G.maybe_transaction.is_valid = true;
     }
->>>>>>> 6da4094c
 }
 
 int set_lock_arg(key_pair_t *key_pair, standard_lock_arg_t *destination) {
@@ -712,39 +577,6 @@
     }
 
     if (enable_parsing) {
-<<<<<<< HEAD
-	    if (!G.maybe_transaction.parse_failed && G.to_parse_fill_idx+buff_size > MAX_TOSIGN_PARSED) {
-		    PRINTF("Transaction body too big; can't parse.");
-		    G.maybe_transaction.parse_failed = true;
-	    } else {
-		    memcpy(G.to_parse+G.to_parse_fill_idx, buff, buff_size);
-		    G.to_parse_fill_idx+=buff_size;
-	    }
-
-	    if (last && !G.maybe_transaction.parse_failed) {
-		    G.maybe_transaction.is_valid = false;
-
-		    if(is_ctxd) {
-			    if(G.context_transactions_fill_idx>=MAX_CONTEXT_TRANSACTIONS) {
-				    G.maybe_transaction.parse_failed = true;
-				    G.maybe_transaction.is_valid = false;
-				    THROW(EXC_PARSE_ERROR);
-			    }
-			    parse_context(&G.maybe_transaction, &G.key, G.to_parse, G.to_parse_fill_idx);
-		    } else {
-			    parse_operation(&G.maybe_transaction, &G.key, G.to_parse, G.to_parse_fill_idx);
-			    if (G.maybe_transaction.is_valid==false) {
-				   if(p1 & P1_NO_FALLBACK) {
-					   PRINTF("Strict checking requested and parse failed; bailing.\n");
-					   THROW(EXC_PARSE_ERROR);
-				   }
-				   // Fallback: assume we're signing for all inputs.
-				   PRINTF("Parse failed but still signing; assuming we sign for all inputs\n");
-				   G.maybe_transaction.v.group_input_count=G.maybe_transaction.input_count;
-			    }
-		    }
-	    }
-=======
         if (!G.maybe_transaction.parse_failed && G.to_parse_fill_idx + buff_size > MAX_TOSIGN_PARSED) {
             PRINTF("Transaction body too big; can't parse.");
             G.maybe_transaction.parse_failed = true;
@@ -757,16 +589,25 @@
             G.maybe_transaction.is_valid = false;
 
             if (is_ctxd) {
+                if(G.context_transactions_fill_idx>=MAX_CONTEXT_TRANSACTIONS) {
+                    G.maybe_transaction.parse_failed = true;
+                    G.maybe_transaction.is_valid = false;
+                    THROW(EXC_PARSE_ERROR);
+                }
                 parse_context(&G.maybe_transaction, &G.key, G.to_parse, G.to_parse_fill_idx);
             } else {
                 parse_operation(&G.maybe_transaction, &G.key, G.to_parse, G.to_parse_fill_idx);
                 if (G.maybe_transaction.is_valid == false && (p1 & P1_NO_FALLBACK)) {
-                    PRINTF("Strict checking requested and parse failed; bailing.\n");
-                    THROW(EXC_PARSE_ERROR);
+                    if(p1 & P1_NO_FALLBACK) {
+                        PRINTF("Strict checking requested and parse failed; bailing.\n");
+                        THROW(EXC_PARSE_ERROR);
+                    }
+                    // Fallback: assume we're signing for all inputs.
+                    PRINTF("Parse failed but still signing; assuming we sign for all inputs\n");
+                    G.maybe_transaction.v.group_input_count=G.maybe_transaction.input_count;
                 }
             }
         }
->>>>>>> 6da4094c
     }
 
     if (enable_hashing)
