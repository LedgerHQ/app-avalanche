#include "apdu.h"
#include "globals.h"
#include "to_string.h"
#include "version.h"
#include "key_macros.h"

#include <stdbool.h>
#include <stdint.h>
#include <string.h>


size_t provide_address(uint8_t *const io_buffer, public_key_hash_t const *const pubkey_hash) {
    check_null(io_buffer);
    check_null(pubkey_hash);
    size_t tx = 0;
    memcpy(io_buffer + tx, pubkey_hash, sizeof(*pubkey_hash));
    tx += sizeof(*pubkey_hash);
    return finalize_successful_send(tx);
}

size_t provide_ext_pubkey(uint8_t *const io_buffer, extended_public_key_t const *const ext_pubkey) {
    check_null(io_buffer);
    check_null(ext_pubkey);
    size_t tx = 0;
    size_t keySize = ext_pubkey->public_key.W_len;
    io_buffer[tx++] = keySize;
    memmove(io_buffer + tx, ext_pubkey->public_key.W, keySize);
    tx += keySize;
    io_buffer[tx++] = CHAIN_CODE_DATA_SIZE;
    memmove(io_buffer + tx, ext_pubkey->chain_code, CHAIN_CODE_DATA_SIZE);
    tx += CHAIN_CODE_DATA_SIZE;
    return finalize_successful_send(tx);
}

size_t handle_apdu_error(void) {
    THROW(EXC_INVALID_INS);
}

size_t handle_apdu_version(void) {
    size_t tx = 0;
    memcpy(&G_io_apdu_buffer[tx], &VERSION_BYTES, sizeof(version_t));
    tx += sizeof(version_t);

    static char const commit[] = COMMIT;
    memcpy(&G_io_apdu_buffer[tx], commit, sizeof(commit));
    tx += sizeof(commit);

    static char const name[] = "Avalanche";
    memcpy(&G_io_apdu_buffer[tx], name, sizeof(name));
    tx += sizeof(name);

    return finalize_successful_send(tx);
}

#define WALLET_ID_LENGTH 6

size_t handle_apdu_get_wallet_id(void) {
    // We are hashing the full uncompressed public key of m/44'/9000' as the wallet id
    // The hash function is hmac-sha256 with a well-known key, in order to "personalize" the hash
    // function for this specific purpose.  We truncate the hmac to ensure that the public key
    // is not recoverable from the wallet id, even if sha256 is someday broken.
    uint8_t wallet_id[CX_SHA256_SIZE];

    bip32_path_t id_path = {2, {ROOT_PATH_0, ROOT_PATH_1}};
    static const unsigned char hmac_key[] = "wallet-id";

    cx_hmac_sha256_t hmac_state;
    cx_hmac_sha256_init(&hmac_state, hmac_key, sizeof(hmac_key) - 1);
    WITH_EXTENDED_KEY_PAIR(id_path, it, size_t, ({
        PRINTF("\nPublic Key: %.*h\n", it->key_pair.public_key.W_len, it->key_pair.public_key.W);
        cx_hmac((cx_hmac_t *)&hmac_state, CX_LAST, (uint8_t const *const)it->key_pair.public_key.W,
                it->key_pair.public_key.W_len, wallet_id, sizeof(wallet_id));
    }));

    memcpy(G_io_apdu_buffer, wallet_id, WALLET_ID_LENGTH);

    return finalize_successful_send(WALLET_ID_LENGTH);
}

#ifdef STACK_MEASURE
<<<<<<< HEAD
__attribute__((noinline)) void stack_sentry_fill() {
=======
__attribute__((noinline)) void stack_sentry_fill(void) {
  uint32_t* p;
>>>>>>> d632cedc
  volatile int top;
  top = 5;
  memset((void*)(&app_stack_canary + 1), 42, ((uint8_t*)(&top - 10)) - ((uint8_t*)&app_stack_canary));
}

void measure_stack_max(void) {
  uint32_t* p;
  volatile int top;
  for (p = &app_stack_canary + 1; p < ((&top) - 10); p++)
    if (*p != 0x2a2a2a2a) {
        PRINTF("Free space between globals and maximum stack: %d\n", 4 * (p - &app_stack_canary));
        return;
    }
}
#endif

#define CLA 0x80

__attribute__((noreturn)) void main_loop(apdu_handler const *const handlers, size_t const handlers_size) {
    uint8_t volatile next_io_exchange_flag = CHANNEL_APDU;
    size_t volatile next_io_exchange_tx = 0;
    while (true) {
        BEGIN_TRY {
            TRY {
                app_stack_canary = 0xdeadbeef;
                // Process APDU of size rx

                size_t const rx = io_exchange(next_io_exchange_flag, next_io_exchange_tx);
                next_io_exchange_flag = CHANNEL_APDU;
                next_io_exchange_tx = 0;

                if (rx == 0) {
                    // no apdu received, well, reset the session, and reset the
                    // bootloader configuration
                    THROW(EXC_SECURITY);
                }

                if (G_io_apdu_buffer[OFFSET_CLA] != CLA) {
                    THROW(EXC_CLASS);
                }

                // The amount of bytes we get in our APDU must match what the APDU declares
                // its own content length is. All these values are unsigned, so this implies
                // that if rx < OFFSET_CDATA it also throws.
                if (rx != G_io_apdu_buffer[OFFSET_LC] + OFFSET_CDATA) {
                    THROW(EXC_WRONG_LENGTH);
                }

#ifdef STACK_MEASURE
                stack_sentry_fill();
#endif

                uint8_t const instruction = G_io_apdu_buffer[OFFSET_INS];

                // Don't let state between *different* APDU instructions persist.
                if (instruction != global.latest_apdu_instruction) {
                    clear_apdu_globals();
                }
                if (instruction < handlers_size) {
                    global.latest_apdu_instruction = instruction;
                }

                PRINTF("Handling instruction %d when number of handlers is %d\n", instruction, handlers_size);
                apdu_handler const cb = instruction >= handlers_size
                    ? handle_apdu_error
                    : (apdu_handler)PIC(handlers[instruction]);

                PRINTF("Calling handler\n");
                size_t const tx = cb();
                PRINTF("Normal return\n");

                if (0xdeadbeef != app_stack_canary) {
                    THROW(EXC_STACK_ERROR);
                }
#ifdef STACK_MEASURE
                measure_stack_max();
#endif

                next_io_exchange_flag = CHANNEL_APDU;
                next_io_exchange_tx = tx;
            }
            CATCH(ASYNC_EXCEPTION) {
                PRINTF("Async exception\n");
#ifdef STACK_MEASURE
                measure_stack_max();
#endif
                next_io_exchange_flag = CHANNEL_APDU | IO_ASYNCH_REPLY;
                next_io_exchange_tx = 0;
            }
            CATCH(EXCEPTION_IO_RESET) {
                THROW(EXCEPTION_IO_RESET);
            }
            CATCH_OTHER(e) {
                clear_apdu_globals(); // IMPORTANT: Application state must not persist through errors

                uint16_t sw = e;
                PRINTF("Error caught at top level, number: %x\n", sw);
                switch (sw) {
                    default:
                        sw = 0x6800 | (e & 0x7FF);
                        // FALL THROUGH
                    case 0x6000 ... 0x6FFF:
                    case 0x9000 ... 0x9FFF: {
                        PRINTF("Line number: %d\n", sw & 0x0FFF);
                        size_t tx = 0;
                        G_io_apdu_buffer[tx++] = sw >> 8;
                        G_io_apdu_buffer[tx++] = sw;
                        next_io_exchange_flag = CHANNEL_APDU;
                        next_io_exchange_tx = tx;
                        break;
                    }
                    case 0xA000 ... 0xAFFF: {
                        PRINTF("Other error: %x\n", sw);
                        size_t tx = 0;
                        G_io_apdu_buffer[tx++] = sw >> 8;
                        G_io_apdu_buffer[tx++] = sw;
                        next_io_exchange_flag = CHANNEL_APDU;
                        next_io_exchange_tx = tx;
                        break;
                    }
                }
            }
            FINALLY {}
        }
        END_TRY;
    }
}

// I have no idea what this function does, but it is called by the OS
unsigned short io_exchange_al(unsigned char channel, unsigned short tx_len) {
    switch (channel & ~(IO_FLAGS)) {
    case CHANNEL_KEYBOARD:
        break;

    // multiplexed io exchange over a SPI channel and TLV encapsulated protocol
    case CHANNEL_SPI:
        if (tx_len) {
            io_seproxyhal_spi_send(G_io_apdu_buffer, tx_len);

            if (channel & IO_RESET_AFTER_REPLIED) {
                reset();
            }
            return 0; // nothing received from the master so far (it's a tx
                      // transaction)
        } else {
            return io_seproxyhal_spi_recv(G_io_apdu_buffer, sizeof(G_io_apdu_buffer), 0);
        }

    default:
        THROW(INVALID_PARAMETER);
    }
    return 0;
}<|MERGE_RESOLUTION|>--- conflicted
+++ resolved
@@ -78,12 +78,7 @@
 }
 
 #ifdef STACK_MEASURE
-<<<<<<< HEAD
-__attribute__((noinline)) void stack_sentry_fill() {
-=======
 __attribute__((noinline)) void stack_sentry_fill(void) {
-  uint32_t* p;
->>>>>>> d632cedc
   volatile int top;
   top = 5;
   memset((void*)(&app_stack_canary + 1), 42, ((uint8_t*)(&top - 10)) - ((uint8_t*)&app_stack_canary));
