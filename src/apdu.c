--- conflicted
+++ resolved
@@ -50,54 +50,29 @@
     return finalize_successful_send(tx);
 }
 
-<<<<<<< HEAD
 #define WALLET_ID_LENGTH 6
 
-size_t handle_apdu_get_wallet_id(uint8_t __attribute__((unused)) instruction) {
+size_t handle_apdu_get_wallet_id(void) {
     // We are hashing the full uncompressed public key of m/44'/9000' as the wallet id
     // The hash function is hmac-sha256 with a well-known key, in order to "personalize" the hash
     // function for this specific purpose.  We truncate the hmac to ensure that the public key
     // is not recoverable from the wallet id, even if sha256 is someday broken.
     uint8_t wallet_id[CX_SHA256_SIZE];
 
-    bip32_path_t id_path = {2, {0x8000002C, 0x80002328}};
+    bip32_path_t id_path = {2, {ROOT_PATH_0, ROOT_PATH_1}};
     const unsigned char hmac_key[] = "wallet-id";
 
     cx_hmac_sha256_t hmac_state;
     cx_hmac_sha256_init(&hmac_state, hmac_key, sizeof(hmac_key)-1);
-
-
-    WITH_KEY_PAIR(id_path, key_pair, size_t, ({
-                      PRINTF("\nPublic Key: %.*h\n", key_pair->public_key.W_len, key_pair->public_key.W);
-                      cx_hmac((cx_hmac_t *)&hmac_state, CX_LAST, (uint8_t *)key_pair->public_key.W,
-                              key_pair->public_key.W_len, wallet_id, sizeof(wallet_id));
-                  }));
-
-    memcpy(G_io_apdu_buffer, wallet_id, WALLET_ID_LENGTH);
-
-    return finalize_successful_send(WALLET_ID_LENGTH);
-=======
-size_t handle_apdu_get_wallet_id(void) {
-    bip32_path_t id_path = {2, {ROOT_PATH_0, ROOT_PATH_1}};
-
-    size_t rv = 0;
-    cx_blake2b_t hashState;
-    cx_blake2b_init(&hashState, 512);
-
     WITH_KEY_PAIR(id_path, key_pair, size_t, ({
         PRINTF("\nPublic Key: %.*h\n", key_pair->public_key.W_len, key_pair->public_key.W);
-        // unsigned int _U_ info;
-        // This isn't working properly deterministically, so stubbing it to unblock development.
-        // cx_ecdsa_sign(&key, CX_LAST | CX_RND_RFC6979, CX_BLAKE2B, token, sizeof(token), signedToken,
-        // 100, &info);
-        // Stubbed until we have the sign step working.
-        // rv = cx_hash((cx_hash_t*) &hashState, CX_LAST, signedToken, sizeof(signedToken),
-        // G_io_apdu_buffer, sizeof(G_io_apdu_buffer));
-        rv += cx_hash((cx_hash_t *)&hashState, CX_LAST, (uint8_t *)key_pair->public_key.W,
-                      key_pair->public_key.W_len, G_io_apdu_buffer, sizeof(G_io_apdu_buffer));
+        cx_hmac((cx_hmac_t *)&hmac_state, CX_LAST, (uint8_t *)key_pair->public_key.W,
+                key_pair->public_key.W_len, wallet_id, sizeof(wallet_id));
     }));
-    return finalize_successful_send(rv);
->>>>>>> 0f7beaaa
+
+    memcpy(G_io_apdu_buffer, wallet_id, WALLET_ID_LENGTH);
+
+    return finalize_successful_send(WALLET_ID_LENGTH);
 }
 
 #ifdef STACK_MEASURE
