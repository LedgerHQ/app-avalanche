ifeq ($(BOLOS_SDK),)
$(error Environment variable BOLOS_SDK is not set)
endif
include $(BOLOS_SDK)/Makefile.defines

APPNAME = "Avalanche"

<<<<<<< HEAD
APP_LOAD_PARAMS= --appFlags 0 --curve secp256k1 --path "44'/9000'" $(COMMON_LOAD_PARAMS) --tlvraw 9F:01
=======
APP_LOAD_PARAMS= --appFlags 0 --curve secp256k1 --path "44'/9000'" --path "44'/60'" $(COMMON_LOAD_PARAMS)
>>>>>>> 8f504aee

GIT_DESCRIBE ?= $(shell git describe --tags --abbrev=8 --always --long --dirty 2>/dev/null)

VERSION_TAG ?= $(shell echo "$(GIT_DESCRIBE)" | cut -f1 -d-)
APPVERSION_M=0
<<<<<<< HEAD
APPVERSION_N=3
APPVERSION_P=2
=======
APPVERSION_N=4
APPVERSION_P=0
>>>>>>> 8f504aee
APPVERSION=$(APPVERSION_M).$(APPVERSION_N).$(APPVERSION_P)

# Only warn about version tags if specified/inferred
#ifeq ($(VERSION_TAG),)
#  $(warning VERSION_TAG not checked)
#else
#  ifneq (v$(APPVERSION), $(VERSION_TAG))
#    $(warning Version-Tag Mismatch: v$(APPVERSION) version and $(VERSION_TAG) tag)
#  endif
#endif

COMMIT ?= $(shell echo "$(GIT_DESCRIBE)" | sed 's/-dirty/*/')
ifeq ($(COMMIT),)
  $(warning COMMIT not specified and could not be determined with git from "$(GIT_DESCRIBE)")
else
  $(info COMMIT=$(COMMIT))
endif

ifeq ($(TARGET_NAME),TARGET_NANOX)
ICONNAME=icons/nano-x.gif
else
ICONNAME=icons/nano-s.gif
endif

################
# Default rule #
################
all: show-app default


.PHONY: show-app
show-app:
	@echo ">>>>> Building $(APP) at commit $(COMMIT)"


############
# Platform #
############

DEFINES   += OS_IO_SEPROXYHAL
DEFINES   += HAVE_BAGL HAVE_SPRINTF
DEFINES   += HAVE_IO_USB HAVE_L4_USBLIB IO_USB_MAX_ENDPOINTS=6 IO_HID_EP_LENGTH=64 HAVE_USB_APDU
DEFINES   += HAVE_LEGACY_PID
DEFINES   += VERSION=\"$(APPVERSION)\" APPVERSION_M=$(APPVERSION_M)
DEFINES   += COMMIT=\"$(COMMIT)\" APPVERSION_N=$(APPVERSION_N) APPVERSION_P=$(APPVERSION_P)
# DEFINES   += _Static_assert\(...\)=

ifeq ($(TARGET_NAME),TARGET_NANOX)
APP_LOAD_PARAMS += --appFlags 0x240 # with BLE support
DEFINES   += IO_SEPROXYHAL_BUFFER_SIZE_B=300
DEFINES   += HAVE_BLE BLE_COMMAND_TIMEOUT_MS=2000
DEFINES   += HAVE_BLE_APDU # basic ledger apdu transport over BLE

DEFINES   += HAVE_GLO096 HAVE_UX_FLOW
DEFINES   += HAVE_BAGL BAGL_WIDTH=128 BAGL_HEIGHT=64
DEFINES   += HAVE_BAGL_ELLIPSIS # long label truncation feature
DEFINES   += HAVE_BAGL_FONT_OPEN_SANS_REGULAR_11PX
DEFINES   += HAVE_BAGL_FONT_OPEN_SANS_EXTRABOLD_11PX
DEFINES   += HAVE_BAGL_FONT_OPEN_SANS_LIGHT_16PX

SDK_SOURCE_PATH  += lib_blewbxx lib_blewbxx_impl
SDK_SOURCE_PATH  += lib_ux
else
DEFINES   += IO_SEPROXYHAL_BUFFER_SIZE_B=128
DEFINES   += HAVE_UX_FLOW
SDK_SOURCE_PATH  += lib_ux
endif

# Enabling debug PRINTF
DEBUG ?= 0
ifneq ($(DEBUG),0)

        DEFINES += AVA_DEBUG
        DEFINES += STACK_MEASURE

        ifeq ($(TARGET_NAME),TARGET_NANOX)
                DEFINES   += HAVE_PRINTF PRINTF=mcu_usb_printf
        else
                DEFINES   += HAVE_PRINTF PRINTF=screen_printf
        endif
else
        DEFINES   += PRINTF\(...\)=
endif



##############
# Compiler #
##############
ifneq ($(BOLOS_ENV),)
$(info BOLOS_ENV=$(BOLOS_ENV))
CLANGPATH := $(BOLOS_ENV)/clang-arm-fropi/bin/
GCCPATH := $(BOLOS_ENV)/gcc-arm-none-eabi-5_3-2016q1/bin/
CFLAGS += -idirafter $(BOLOS_ENV)/gcc-arm-none-eabi-5_3-2016q1/arm-none-eabi/include
else
$(info BOLOS_ENV is not set: falling back to CLANGPATH and GCCPATH)
endif
ifeq ($(CLANGPATH),)
$(info CLANGPATH is not set: clang will be used from PATH)
endif
ifeq ($(GCCPATH),)
$(info GCCPATH is not set: arm-none-eabi-* will be used from PATH)
endif

CC       := $(CLANGPATH)clang

CFLAGS   += -O3 -Os -Wall -Wextra

AS     := $(GCCPATH)arm-none-eabi-gcc

LD       := $(GCCPATH)arm-none-eabi-gcc
LDFLAGS  += -O3 -Os
LDLIBS   += -lm -lgcc -lc

# import rules to compile glyphs(/pone)
include $(BOLOS_SDK)/Makefile.glyphs

### computed variables
APP_SOURCE_PATH  += src
SDK_SOURCE_PATH  += lib_stusb lib_stusb_impl

### U2F support (wallet app only)
SDK_SOURCE_PATH  += lib_u2f lib_stusb_impl

DEFINES   += USB_SEGMENT_SIZE=64

DEFINES   += U2F_PROXY_MAGIC=\"Avalanche\"
DEFINES   += HAVE_IO_U2F HAVE_U2F

### WebUSB support
DEFINES   += HAVE_WEBUSB WEBUSB_URL_SIZE_B=0 WEBUSB_URL=""

load: all
	python -m ledgerblue.loadApp $(APP_LOAD_PARAMS)

delete:
	python -m ledgerblue.deleteApp $(COMMON_DELETE_PARAMS)

# import generic rules from the sdk
include $(BOLOS_SDK)/Makefile.rules

#add dependency on custom makefile filename
dep/%.d: %.c Makefile

.PHONY: test test-no-nix watch

watch:
	ls src/*.c src/*.h tests/*.js tests/hw-app-avalanche/src/*.js | entr -cr make test

test: tests/*.js tests/package.json bin/app.elf
	LEDGER_APP=bin/app.elf run-ledger-tests.sh tests/

test-no-nix: tests/node_packages tests/*.js tests/package.json bin/app.elf
	(cd tests; yarn test)

tests/node_packages: tests/package.json
	(cd tests; yarn install --frozen-lockfile)

listvariants:
	@echo VARIANTS COIN AVAX<|MERGE_RESOLUTION|>--- conflicted
+++ resolved
@@ -5,23 +5,14 @@
 
 APPNAME = "Avalanche"
 
-<<<<<<< HEAD
-APP_LOAD_PARAMS= --appFlags 0 --curve secp256k1 --path "44'/9000'" $(COMMON_LOAD_PARAMS) --tlvraw 9F:01
-=======
-APP_LOAD_PARAMS= --appFlags 0 --curve secp256k1 --path "44'/9000'" --path "44'/60'" $(COMMON_LOAD_PARAMS)
->>>>>>> 8f504aee
+APP_LOAD_PARAMS= --appFlags 0 --curve secp256k1 --path "44'/9000'" --path "44'/60'" $(COMMON_LOAD_PARAMS) --tlvraw 9F:01
 
 GIT_DESCRIBE ?= $(shell git describe --tags --abbrev=8 --always --long --dirty 2>/dev/null)
 
 VERSION_TAG ?= $(shell echo "$(GIT_DESCRIBE)" | cut -f1 -d-)
 APPVERSION_M=0
-<<<<<<< HEAD
-APPVERSION_N=3
-APPVERSION_P=2
-=======
 APPVERSION_N=4
 APPVERSION_P=0
->>>>>>> 8f504aee
 APPVERSION=$(APPVERSION_M).$(APPVERSION_N).$(APPVERSION_P)
 
 # Only warn about version tags if specified/inferred
